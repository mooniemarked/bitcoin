--- conflicted
+++ resolved
@@ -58,6 +58,16 @@
         <translation>Crea una nueva dirección</translation>
     </message>
     <message>
+        <location filename="../addressbookpage.cpp" line="292"/>
+        <source>Error exporting</source>
+        <translation>Exportar errores</translation>
+    </message>
+    <message>
+        <location filename="../addressbookpage.cpp" line="292"/>
+        <source>Could not write to file %1.</source>
+        <translation>No se pudo escribir al archivo %1.</translation>
+    </message>
+    <message>
         <location filename="../forms/addressbookpage.ui" line="60"/>
         <source>&amp;New Address...</source>
         <translation>&amp;Nueva dirección</translation>
@@ -73,84 +83,69 @@
         <translation>&amp;Copiar al portapapeles</translation>
     </message>
     <message>
+        <location filename="../forms/addressbookpage.ui" line="85"/>
+        <source>Show &amp;QR Code</source>
+        <translation>Mostrar Código &amp;QR </translation>
+    </message>
+    <message>
+        <location filename="../forms/addressbookpage.ui" line="110"/>
+        <source>Delete the currently selected address from the list. Only sending addresses can be deleted.</source>
+        <translation>Borra la dirección seleccionada de la lista. Solo las direcciónes de envio se pueden borrar.</translation>
+    </message>
+    <message>
+        <location filename="../forms/addressbookpage.ui" line="113"/>
+        <source>&amp;Delete</source>
+        <translation>&amp;Borrar</translation>
+    </message>
+    <message>
         <location filename="../forms/addressbookpage.ui" line="96"/>
         <source>Sign a message to prove you own this address</source>
         <translation>Firmar un mensaje para provar que usted es dueño de esta dirección</translation>
     </message>
     <message>
-        <location filename="../forms/addressbookpage.ui" line="110"/>
-        <source>Delete the currently selected address from the list. Only sending addresses can be deleted.</source>
-        <translation>Borra la dirección seleccionada de la lista. Solo las direcciónes de envio se pueden borrar.</translation>
-    </message>
-    <message>
-        <location filename="../forms/addressbookpage.ui" line="113"/>
-        <source>&amp;Delete</source>
-        <translation>&amp;Borrar</translation>
-    </message>
-    <message>
-<<<<<<< HEAD
+        <location filename="../addressbookpage.cpp" line="279"/>
+        <source>Comma separated file (*.csv)</source>
+        <translation>Archivos separados por coma (*.csv)</translation>
+    </message>
+    <message>
         <location filename="../forms/addressbookpage.ui" line="99"/>
         <source>&amp;Sign Message</source>
         <translation>Firmar Mensaje</translation>
     </message>
     <message>
-        <location filename="../forms/addressbookpage.ui" line="85"/>
-        <source>Show &amp;QR Code</source>
-        <translation>Mostrar Código &amp;QR </translation>
+        <location filename="../addressbookpage.cpp" line="61"/>
+        <source>Copy address</source>
+        <translation>Copia dirección</translation>
+    </message>
+    <message>
+        <location filename="../addressbookpage.cpp" line="62"/>
+        <source>Copy label</source>
+        <translation>Copia etiqueta</translation>
+    </message>
+    <message>
+        <location filename="../addressbookpage.cpp" line="63"/>
+        <source>Edit</source>
+        <translation>Editar</translation>
+    </message>
+    <message>
+        <location filename="../addressbookpage.cpp" line="64"/>
+        <source>Delete</source>
+        <translation>Borrar</translation>
     </message>
     <message>
         <location filename="../addressbookpage.cpp" line="278"/>
         <source>Export Address Book Data</source>
         <translation>Exporta datos de la guia de direcciones</translation>
     </message>
-    <message>
-        <location filename="../addressbookpage.cpp" line="279"/>
-=======
-        <location filename="../addressbookpage.cpp" line="209"/>
->>>>>>> fc1cd74b
-        <source>Comma separated file (*.csv)</source>
-        <translation>Archivos separados por coma (*.csv)</translation>
-    </message>
-    <message>
-        <location filename="../addressbookpage.cpp" line="292"/>
-        <source>Could not write to file %1.</source>
-        <translation>No se pudo escribir al archivo %1.</translation>
-    </message>
-    <message>
-<<<<<<< HEAD
-        <location filename="../addressbookpage.cpp" line="63"/>
-        <source>Edit</source>
-        <translation>Editar</translation>
-    </message>
-    <message>
-        <location filename="../addressbookpage.cpp" line="61"/>
-        <source>Copy address</source>
-        <translation>Copia dirección</translation>
-    </message>
-    <message>
-        <location filename="../addressbookpage.cpp" line="62"/>
-        <source>Copy label</source>
-        <translation>Copia etiqueta</translation>
-    </message>
-    <message>
-        <location filename="../addressbookpage.cpp" line="64"/>
-        <source>Delete</source>
-        <translation>Borrar</translation>
-    </message>
-    <message>
-        <location filename="../addressbookpage.cpp" line="292"/>
-        <source>Error exporting</source>
-        <translation>Exportar errores</translation>
-=======
-        <location filename="../addressbookpage.cpp" line="208"/>
-        <source>Export Address Book Data</source>
-        <translation>Exporta datos de la guia de direcciones</translation>
->>>>>>> fc1cd74b
-    </message>
 </context>
 <context>
     <name>AddressTableModel</name>
     <message>
+        <location filename="../addresstablemodel.cpp" line="114"/>
+        <source>(no label)</source>
+        <translation>(sin etiqueta)</translation>
+    </message>
+    <message>
         <location filename="../addresstablemodel.cpp" line="78"/>
         <source>Label</source>
         <translation>Etiqueta</translation>
@@ -160,89 +155,108 @@
         <source>Address</source>
         <translation>Dirección</translation>
     </message>
-    <message>
-        <location filename="../addresstablemodel.cpp" line="114"/>
-        <source>(no label)</source>
-        <translation>(sin etiqueta)</translation>
-    </message>
 </context>
 <context>
     <name>AskPassphraseDialog</name>
     <message>
+        <location filename="../askpassphrasedialog.cpp" line="51"/>
+        <source>Decrypt wallet</source>
+        <translation>Decodificar cartera</translation>
+    </message>
+    <message>
+        <location filename="../askpassphrasedialog.cpp" line="38"/>
+        <source>This operation needs your wallet passphrase to unlock the wallet.</source>
+        <translation>Esta operación necesita la contraseña para desbloquear la billetera.</translation>
+    </message>
+    <message>
+        <location filename="../forms/askpassphrasedialog.ui" line="47"/>
+        <source>Enter passphrase</source>
+        <translation>Introduce contraseña actual      </translation>
+    </message>
+    <message>
         <location filename="../forms/askpassphrasedialog.ui" line="61"/>
         <source>New passphrase</source>
         <translation>Nueva contraseña</translation>
     </message>
     <message>
-<<<<<<< HEAD
         <location filename="../forms/askpassphrasedialog.ui" line="75"/>
         <source>Repeat new passphrase</source>
         <translation>Repite nueva contraseña:</translation>
-=======
-        <location filename="../forms/askpassphrasedialog.ui" line="61"/>
-        <source>New passphrase</source>
-        <translation>Nueva contraseña</translation>
-    </message>
-    <message>
-        <location filename="../askpassphrasedialog.cpp" line="38"/>
-        <source>This operation needs your wallet passphrase to unlock the wallet.</source>
-        <translation>Esta operación necesita la contraseña para desbloquear la billetera.</translation>
-    </message>
-    <message>
-        <location filename="../askpassphrasedialog.cpp" line="51"/>
-        <source>Decrypt wallet</source>
-        <translation>Decodificar cartera</translation>
->>>>>>> fc1cd74b
-    </message>
-    <message>
-        <location filename="../forms/askpassphrasedialog.ui" line="47"/>
-        <source>Enter passphrase</source>
-        <translation>Introduce contraseña actual      </translation>
-    </message>
-    <message>
-<<<<<<< HEAD
+    </message>
+    <message>
+        <location filename="../forms/askpassphrasedialog.ui" line="94"/>
+        <source>TextLabel</source>
+        <translation>Cambiar contraseña:</translation>
+    </message>
+    <message>
+        <location filename="../askpassphrasedialog.cpp" line="101"/>
+        <source>Confirm wallet encryption</source>
+        <translation>Confirma la codificación de cartera</translation>
+    </message>
+    <message>
+        <location filename="../askpassphrasedialog.cpp" line="46"/>
+        <source>This operation needs your wallet passphrase to decrypt the wallet.</source>
+        <translation>Esta operación necesita la contraseña para decodificar la billetara.</translation>
+    </message>
+    <message>
+        <location filename="../askpassphrasedialog.cpp" line="112"/>
+        <source>Bitcoin will close now to finish the encryption process. Remember that encrypting your wallet cannot fully protect your bitcoins from being stolen by malware infecting your computer.</source>
+        <translation>Bitcoin se cerrará para finalizar el proceso de encriptación. Recuerde que encriptar su billetera no protegera completatamente sus bitcoins de ser robados por malware que infecte su computador</translation>
+    </message>
+    <message>
+        <location filename="../forms/askpassphrasedialog.ui" line="26"/>
+        <source>Dialog</source>
+        <translation>Cambiar contraseña</translation>
+    </message>
+    <message>
+        <location filename="../askpassphrasedialog.cpp" line="147"/>
+        <source>Wallet decryption failed</source>
+        <translation>Ha fallado la decodificación de la billetera</translation>
+    </message>
+    <message>
+        <location filename="../askpassphrasedialog.cpp" line="54"/>
+        <source>Change passphrase</source>
+        <translation>Cambia contraseña</translation>
+    </message>
+    <message>
+        <location filename="../askpassphrasedialog.cpp" line="55"/>
+        <source>Enter the old and new passphrase to the wallet.</source>
+        <translation>Introduce la contraseña anterior y la nueva de cartera</translation>
+    </message>
+    <message>
+        <location filename="../askpassphrasedialog.cpp" line="125"/>
+        <location filename="../askpassphrasedialog.cpp" line="173"/>
+        <source>The supplied passphrases do not match.</source>
+        <translation>Las contraseñas no coinciden.</translation>
+    </message>
+    <message>
+        <location filename="../askpassphrasedialog.cpp" line="35"/>
+        <source>Encrypt wallet</source>
+        <translation>Codificar billetera</translation>
+    </message>
+    <message>
         <location filename="../askpassphrasedialog.cpp" line="43"/>
         <source>Unlock wallet</source>
         <translation>Desbloquea billetera</translation>
-=======
+    </message>
+    <message>
         <location filename="../askpassphrasedialog.cpp" line="117"/>
         <location filename="../askpassphrasedialog.cpp" line="124"/>
         <location filename="../askpassphrasedialog.cpp" line="166"/>
         <location filename="../askpassphrasedialog.cpp" line="172"/>
         <source>Wallet encryption failed</source>
         <translation>Falló la codificación de la billetera</translation>
->>>>>>> fc1cd74b
-    </message>
-    <message>
-        <location filename="../askpassphrasedialog.cpp" line="118"/>
-        <source>Wallet encryption failed due to an internal error. Your wallet was not encrypted.</source>
-        <translation>La codificación de la billetera falló debido a un error interno. Tu billetera no ha sido codificada.</translation>
-    </message>
-    <message>
-        <location filename="../forms/askpassphrasedialog.ui" line="26"/>
-        <source>Dialog</source>
-        <translation>Cambiar contraseña</translation>
-    </message>
-    <message>
-        <location filename="../forms/askpassphrasedialog.ui" line="94"/>
-        <source>TextLabel</source>
-        <translation>Cambiar contraseña:</translation>
-    </message>
-    <message>
-        <location filename="../askpassphrasedialog.cpp" line="125"/>
-        <location filename="../askpassphrasedialog.cpp" line="173"/>
-        <source>The supplied passphrases do not match.</source>
-        <translation>Las contraseñas no coinciden.</translation>
-    </message>
-    <message>
-        <location filename="../forms/askpassphrasedialog.ui" line="94"/>
-        <source>TextLabel</source>
-        <translation>Cambiar contraseña:</translation>
-    </message>
-    <message>
-        <location filename="../askpassphrasedialog.cpp" line="34"/>
-        <source>Enter the new passphrase to the wallet.&lt;br/&gt;Please use a passphrase of &lt;b&gt;10 or more random characters&lt;/b&gt;, or &lt;b&gt;eight or more words&lt;/b&gt;.</source>
-        <translation>Introduce la nueva contraseña para la billetera.&lt;br/&gt;Por favor utiliza un contraseña &lt;b&gt;de 10 o mas caracteres aleatorios&lt;/b&gt;, u &lt;b&gt;ocho o mas palabras&lt;/b&gt;.</translation>
+    </message>
+    <message>
+        <location filename="../askpassphrasedialog.cpp" line="111"/>
+        <location filename="../askpassphrasedialog.cpp" line="160"/>
+        <source>Wallet encrypted</source>
+        <translation>Billetera codificada</translation>
+    </message>
+    <message>
+        <location filename="../askpassphrasedialog.cpp" line="136"/>
+        <source>Wallet unlock failed</source>
+        <translation>Ha fallado el desbloqueo de la billetera</translation>
     </message>
     <message>
         <location filename="../askpassphrasedialog.cpp" line="137"/>
@@ -252,43 +266,22 @@
         <translation>La contraseña introducida para decodificar la billetera es incorrecta.</translation>
     </message>
     <message>
-        <location filename="../askpassphrasedialog.cpp" line="35"/>
-        <source>Encrypt wallet</source>
-        <translation>Codificar billetera</translation>
-    </message>
-    <message>
-<<<<<<< HEAD
-        <location filename="../askpassphrasedialog.cpp" line="38"/>
-        <source>This operation needs your wallet passphrase to unlock the wallet.</source>
-        <translation>Esta operación necesita la contraseña para desbloquear la billetera.</translation>
-    </message>
-    <message>
-        <location filename="../askpassphrasedialog.cpp" line="46"/>
-        <source>This operation needs your wallet passphrase to decrypt the wallet.</source>
-        <translation>Esta operación necesita la contraseña para decodificar la billetara.</translation>
-=======
-        <location filename="../askpassphrasedialog.cpp" line="43"/>
-        <source>Unlock wallet</source>
-        <translation>Desbloquea billetera</translation>
-    </message>
-    <message>
-        <location filename="../askpassphrasedialog.cpp" line="54"/>
-        <source>Change passphrase</source>
-        <translation>Cambia contraseña</translation>
->>>>>>> fc1cd74b
-    </message>
-    <message>
-        <location filename="../askpassphrasedialog.cpp" line="55"/>
-        <source>Enter the old and new passphrase to the wallet.</source>
-        <translation>Introduce la contraseña anterior y la nueva de cartera</translation>
-    </message>
-    <message>
-        <location filename="../askpassphrasedialog.cpp" line="101"/>
-        <source>Confirm wallet encryption</source>
-        <translation>Confirma la codificación de cartera</translation>
-    </message>
-    <message>
-<<<<<<< HEAD
+        <location filename="../askpassphrasedialog.cpp" line="34"/>
+        <source>Enter the new passphrase to the wallet.&lt;br/&gt;Please use a passphrase of &lt;b&gt;10 or more random characters&lt;/b&gt;, or &lt;b&gt;eight or more words&lt;/b&gt;.</source>
+        <translation>Introduce la nueva contraseña para la billetera.&lt;br/&gt;Por favor utiliza un contraseña &lt;b&gt;de 10 o mas caracteres aleatorios&lt;/b&gt;, u &lt;b&gt;ocho o mas palabras&lt;/b&gt;.</translation>
+    </message>
+    <message>
+        <location filename="../askpassphrasedialog.cpp" line="118"/>
+        <source>Wallet encryption failed due to an internal error. Your wallet was not encrypted.</source>
+        <translation>La codificación de la billetera falló debido a un error interno. Tu billetera no ha sido codificada.</translation>
+    </message>
+    <message>
+        <location filename="../askpassphrasedialog.cpp" line="208"/>
+        <location filename="../askpassphrasedialog.cpp" line="232"/>
+        <source>Warning: The Caps Lock key is on.</source>
+        <translation>Precaucion: Mayúsculas Activadas</translation>
+    </message>
+    <message>
         <location filename="../askpassphrasedialog.cpp" line="102"/>
         <source>WARNING: If you encrypt your wallet and lose your passphrase, you will &lt;b&gt;LOSE ALL OF YOUR BITCOINS&lt;/b&gt;!
 Are you sure you wish to encrypt your wallet?</source>
@@ -299,334 +292,54 @@
         <location filename="../askpassphrasedialog.cpp" line="161"/>
         <source>Wallet passphrase was successfully changed.</source>
         <translation>La contraseña de billetera ha sido cambiada con éxito.</translation>
-=======
-        <location filename="../askpassphrasedialog.cpp" line="46"/>
-        <source>This operation needs your wallet passphrase to decrypt the wallet.</source>
-        <translation>Esta operación necesita la contraseña para decodificar la billetara.</translation>
->>>>>>> fc1cd74b
-    </message>
-    <message>
-        <location filename="../askpassphrasedialog.cpp" line="54"/>
-        <source>Change passphrase</source>
-        <translation>Cambia contraseña</translation>
-    </message>
-    <message>
-<<<<<<< HEAD
-        <location filename="../askpassphrasedialog.cpp" line="51"/>
-        <source>Decrypt wallet</source>
-        <translation>Decodificar cartera</translation>
-    </message>
-    <message>
-        <location filename="../askpassphrasedialog.cpp" line="111"/>
-        <location filename="../askpassphrasedialog.cpp" line="160"/>
-        <source>Wallet encrypted</source>
-        <translation>Billetera codificada</translation>
-    </message>
-    <message>
-=======
->>>>>>> fc1cd74b
-        <location filename="../askpassphrasedialog.cpp" line="136"/>
-        <source>Wallet unlock failed</source>
-        <translation>Ha fallado el desbloqueo de la billetera</translation>
-    </message>
-    <message>
-<<<<<<< HEAD
-        <location filename="../askpassphrasedialog.cpp" line="125"/>
-        <location filename="../askpassphrasedialog.cpp" line="173"/>
-        <source>The supplied passphrases do not match.</source>
-        <translation>Las contraseñas no coinciden.</translation>
-    </message>
-    <message>
-        <location filename="../askpassphrasedialog.cpp" line="137"/>
-        <location filename="../askpassphrasedialog.cpp" line="148"/>
-        <location filename="../askpassphrasedialog.cpp" line="167"/>
-        <source>The passphrase entered for the wallet decryption was incorrect.</source>
-        <translation>La contraseña introducida para decodificar la billetera es incorrecta.</translation>
-=======
-        <location filename="../askpassphrasedialog.cpp" line="118"/>
-        <source>Wallet encryption failed due to an internal error. Your wallet was not encrypted.</source>
-        <translation>La codificación de la billetera falló debido a un error interno. Tu billetera no ha sido codificada.</translation>
->>>>>>> fc1cd74b
-    </message>
-    <message>
-        <location filename="../askpassphrasedialog.cpp" line="147"/>
-        <source>Wallet decryption failed</source>
-        <translation>Ha fallado la decodificación de la billetera</translation>
-    </message>
-    <message>
-<<<<<<< HEAD
-        <location filename="../askpassphrasedialog.cpp" line="117"/>
-        <location filename="../askpassphrasedialog.cpp" line="124"/>
-        <location filename="../askpassphrasedialog.cpp" line="166"/>
-        <location filename="../askpassphrasedialog.cpp" line="172"/>
-        <source>Wallet encryption failed</source>
-        <translation>Falló la codificación de la billetera</translation>
-=======
-        <location filename="../askpassphrasedialog.cpp" line="102"/>
-        <source>WARNING: If you encrypt your wallet and lose your passphrase, you will &lt;b&gt;LOSE ALL OF YOUR BITCOINS&lt;/b&gt;!
-Are you sure you wish to encrypt your wallet?</source>
-        <translation>ATENCIÓN: ¡Si codificas tu billetera y pierdes la contraseña perderás &lt;b&gt;TODOS TUS BITCOINS&lt;/b&gt;!&quot;
-¿Seguro que quieres seguir codificando la billetera?</translation>
-    </message>
-    <message>
-        <location filename="../askpassphrasedialog.cpp" line="161"/>
-        <source>Wallet passphrase was successfully changed.</source>
-        <translation>La contraseña de billetera ha sido cambiada con éxito.</translation>
->>>>>>> fc1cd74b
-    </message>
-    <message>
-        <location filename="../askpassphrasedialog.cpp" line="208"/>
-        <location filename="../askpassphrasedialog.cpp" line="232"/>
-        <source>Warning: The Caps Lock key is on.</source>
-        <translation>Precaucion: Mayúsculas Activadas</translation>
-    </message>
-    <message>
-<<<<<<< HEAD
-        <location filename="../askpassphrasedialog.cpp" line="112"/>
-        <source>Bitcoin will close now to finish the encryption process. Remember that encrypting your wallet cannot fully protect your bitcoins from being stolen by malware infecting your computer.</source>
-        <translation>Bitcoin se cerrará para finalizar el proceso de encriptación. Recuerde que encriptar su billetera no protegera completatamente sus bitcoins de ser robados por malware que infecte su computador</translation>
-=======
-        <location filename="../askpassphrasedialog.cpp" line="111"/>
-        <location filename="../askpassphrasedialog.cpp" line="160"/>
-        <source>Wallet encrypted</source>
-        <translation>Billetera codificada</translation>
->>>>>>> fc1cd74b
     </message>
 </context>
 <context>
     <name>BitcoinGUI</name>
     <message>
-<<<<<<< HEAD
+        <location filename="../bitcoingui.cpp" line="187"/>
+        <source>&amp;Overview</source>
+        <translation>&amp;Vista general</translation>
+    </message>
+    <message>
+        <location filename="../bitcoingui.cpp" line="237"/>
+        <source>E&amp;xit</source>
+        <translation>&amp;Salir</translation>
+    </message>
+    <message>
+        <location filename="../bitcoingui.cpp" line="238"/>
+        <source>Quit application</source>
+        <translation>Salir del programa</translation>
+    </message>
+    <message>
+        <location filename="../bitcoingui.cpp" line="283"/>
+        <source>&amp;File</source>
+        <translation>&amp;Archivo</translation>
+    </message>
+    <message>
+        <location filename="../bitcoingui.cpp" line="259"/>
+        <source>&amp;Change Passphrase</source>
+        <translation>&amp;Cambiar la contraseña</translation>
+    </message>
+    <message>
         <location filename="../bitcoingui.cpp" line="206"/>
         <source>Show the list of addresses for receiving payments</source>
         <translation>Muestra la lista de direcciónes utilizadas para recibir pagos</translation>
-=======
-        <location filename="../bitcoingui.cpp" line="199"/>
-        <source>Show the list of addresses for receiving payments</source>
-        <translation>Muestra la lista de direcciónes utilizadas para recibir pagos</translation>
-    </message>
-    <message>
-        <location filename="../bitcoingui.cpp" line="204"/>
+    </message>
+    <message>
+        <location filename="../bitcoingui.cpp" line="211"/>
         <source>&amp;Send coins</source>
         <translation>&amp;Envíar monedas</translation>
     </message>
     <message>
-        <location filename="../bitcoingui.cpp" line="231"/>
-        <source>&amp;Options...</source>
-        <translation>&amp;Opciones</translation>
-    </message>
-    <message>
-        <location filename="../bitcoingui.cpp" line="70"/>
-        <source>Bitcoin Wallet</source>
-        <translation>Billetera Bitcoin</translation>
-    </message>
-    <message>
-        <location filename="../bitcoingui.cpp" line="139"/>
-        <location filename="../bitcoingui.cpp" line="445"/>
-        <source>Synchronizing with network...</source>
-        <translation>Sincronizando con la red...</translation>
-    </message>
-    <message>
-        <location filename="../bitcoingui.cpp" line="142"/>
+        <location filename="../bitcoingui.cpp" line="149"/>
         <source>Block chain synchronization in progress</source>
         <translation>Sincronización de la cadena de bloques en progreso</translation>
     </message>
     <message>
-        <location filename="../bitcoingui.cpp" line="180"/>
-        <source>&amp;Overview</source>
-        <translation>&amp;Vista general</translation>
->>>>>>> fc1cd74b
-    </message>
-    <message>
-        <location filename="../bitcoingui.cpp" line="242"/>
-        <source>Show information about Bitcoin</source>
-        <translation>Muestra información acerca de Bitcoin</translation>
-    </message>
-    <message>
-        <location filename="../bitcoingui.cpp" line="255"/>
-        <source>Encrypt or decrypt wallet</source>
-        <translation>Codificar o decodificar la billetera</translation>
-    </message>
-    <message>
-<<<<<<< HEAD
-        <location filename="../bitcoingui.cpp" line="248"/>
-        <source>Modify configuration options for bitcoin</source>
-        <translation>Modifica las opciones de configuración de bitcoin</translation>
-    </message>
-    <message>
-        <location filename="../bitcoingui.cpp" line="199"/>
-=======
-        <location filename="../bitcoingui.cpp" line="192"/>
->>>>>>> fc1cd74b
-        <source>&amp;Address Book</source>
-        <translation>&amp;Guia de direcciónes</translation>
-    </message>
-    <message>
-        <location filename="../bitcoingui.cpp" line="200"/>
-        <source>Edit the list of stored addresses and labels</source>
-        <translation>Edita la lista de direcciones y etiquetas almacenadas</translation>
-    </message>
-    <message>
-        <location filename="../bitcoingui.cpp" line="205"/>
-        <source>&amp;Receive coins</source>
-        <translation>&amp;Recibir monedas</translation>
-    </message>
-    <message>
-<<<<<<< HEAD
         <location filename="../bitcoingui.cpp" line="73"/>
         <source>Bitcoin Wallet</source>
         <translation>Billetera Bitcoin</translation>
-    </message>
-    <message>
-        <location filename="../bitcoingui.cpp" line="211"/>
-        <source>&amp;Send coins</source>
-        <translation>&amp;Envíar monedas</translation>
-    </message>
-    <message>
-        <location filename="../bitcoingui.cpp" line="187"/>
-        <source>&amp;Overview</source>
-        <translation>&amp;Vista general</translation>
-    </message>
-    <message>
-        <location filename="../bitcoingui.cpp" line="188"/>
-        <source>Show general overview of wallet</source>
-        <translation>Muestra una vista general de la billetera</translation>
-    </message>
-    <message>
-        <location filename="../bitcoingui.cpp" line="193"/>
-        <source>&amp;Transactions</source>
-        <translation>&amp;Transacciónes</translation>
-    </message>
-    <message>
-        <location filename="../bitcoingui.cpp" line="194"/>
-        <source>Browse transaction history</source>
-        <translation>Explora el historial de transacciónes</translation>
-    </message>
-    <message>
-        <location filename="../bitcoingui.cpp" line="329"/>
-        <source>[testnet]</source>
-        <translation>[red-de-pruebas]</translation>
-    </message>
-    <message>
-        <location filename="../bitcoingui.cpp" line="237"/>
-=======
-        <location filename="../bitcoingui.cpp" line="221"/>
->>>>>>> fc1cd74b
-        <source>E&amp;xit</source>
-        <translation>&amp;Salir</translation>
-    </message>
-    <message>
-        <location filename="../bitcoingui.cpp" line="238"/>
-        <source>Quit application</source>
-        <translation>Salir del programa</translation>
-    </message>
-    <message>
-        <location filename="../bitcoingui.cpp" line="244"/>
-        <source>About &amp;Qt</source>
-        <translation>Acerca de</translation>
-    </message>
-    <message>
-<<<<<<< HEAD
-        <location filename="../bitcoingui.cpp" line="245"/>
-        <source>Show information about Qt</source>
-        <translation>Mostrar Información sobre QT</translation>
-    </message>
-    <message>
-        <location filename="../bitcoingui.cpp" line="253"/>
-        <source>Export the data in the current tab to a file</source>
-        <translation>Exportar los datos de la pestaña actual a un archivo</translation>
-=======
-        <location filename="../bitcoingui.cpp" line="232"/>
-        <source>Modify configuration options for bitcoin</source>
-        <translation>Modifica las opciones de configuración de bitcoin</translation>
->>>>>>> fc1cd74b
-    </message>
-    <message>
-        <location filename="../bitcoingui.cpp" line="247"/>
-        <source>&amp;Options...</source>
-        <translation>&amp;Opciones</translation>
-    </message>
-    <message>
-        <location filename="../bitcoingui.cpp" line="258"/>
-        <source>Backup wallet to another location</source>
-        <translation>Respaldar billetera en otra ubicación</translation>
-    </message>
-    <message>
-<<<<<<< HEAD
-        <location filename="../bitcoingui.cpp" line="260"/>
-        <source>Change the passphrase used for wallet encryption</source>
-        <translation>Cambiar la contraseña utilizada para la codificación de la billetera</translation>
-    </message>
-    <message>
-        <location filename="../bitcoingui.cpp" line="501"/>
-        <source>Downloaded %1 blocks of transaction history.</source>
-        <translation>Descargado %1 bloques del historial de transacciones.</translation>
-    </message>
-    <message>
-        <location filename="../bitcoingui.cpp" line="547"/>
-        <source>Last received block was generated %1.</source>
-        <translation>El ultimo bloque recibido fue generado %1.</translation>
-    </message>
-    <message>
-        <location filename="../bitcoingui.cpp" line="806"/>
-        <source>Backup Wallet</source>
-        <translation>Respaldar billetera</translation>
-=======
-        <location filename="../bitcoingui.cpp" line="237"/>
-        <source>Export the current view to a file</source>
-        <translation>Exportar la vista actual a un archivo</translation>
-    </message>
-    <message>
-        <location filename="../bitcoingui.cpp" line="239"/>
-        <source>Encrypt or decrypt wallet</source>
-        <translation>Codificar o decodificar la billetera</translation>
->>>>>>> fc1cd74b
-    </message>
-    <message>
-        <location filename="../bitcoingui.cpp" line="806"/>
-        <source>Wallet Data (*.dat)</source>
-        <translation>Datos de billetera (*.dat)</translation>
-    </message>
-    <message>
-        <location filename="../bitcoingui.cpp" line="809"/>
-        <source>Backup Failed</source>
-        <translation>Ha fallado el respaldo</translation>
-    </message>
-    <message>
-        <location filename="../bitcoingui.cpp" line="212"/>
-        <source>Send coins to a bitcoin address</source>
-        <translation>Enviar monedas a una dirección bitcoin</translation>
-    </message>
-    <message>
-        <location filename="../bitcoingui.cpp" line="252"/>
-        <source>&amp;Export...</source>
-        <translation>&amp;Exportar...</translation>
-    </message>
-    <message>
-        <location filename="../bitcoingui.cpp" line="217"/>
-        <source>Sign &amp;message</source>
-        <translation>Firmar Mensaje</translation>
-    </message>
-    <message>
-<<<<<<< HEAD
-        <location filename="../bitcoingui.cpp" line="218"/>
-        <source>Prove you control an address</source>
-        <translation>Suministre dirección de control</translation>
-    </message>
-    <message>
-        <location filename="../bitcoingui.cpp" line="250"/>
-        <source>Open &amp;Bitcoin</source>
-        <translation>Abre &amp;Bitcoin</translation>
-    </message>
-    <message>
-        <location filename="../bitcoingui.cpp" line="251"/>
-        <source>Show the Bitcoin window</source>
-        <translation>Muestra la ventana de Bitcoin</translation>
-    </message>
-    <message>
-        <location filename="../bitcoingui.cpp" line="241"/>
-        <source>&amp;About %1</source>
-        <translation>S&amp;obre %1</translation>
     </message>
     <message>
         <location filename="../bitcoingui.cpp" line="146"/>
@@ -635,44 +348,138 @@
         <translation>Sincronizando con la red...</translation>
     </message>
     <message>
-        <location filename="../bitcoingui.cpp" line="254"/>
-        <source>&amp;Encrypt Wallet</source>
-        <translation>&amp;Codificar la billetera</translation>
-    </message>
-    <message>
-        <location filename="../bitcoingui.cpp" line="257"/>
-        <source>&amp;Backup Wallet</source>
-        <translation>&amp;Respaldar billetera</translation>
-    </message>
-    <message>
-        <location filename="../bitcoingui.cpp" line="259"/>
-        <source>&amp;Change Passphrase</source>
-        <translation>&amp;Cambiar la contraseña</translation>
-    </message>
-    <message>
-        <location filename="../bitcoingui.cpp" line="283"/>
-        <source>&amp;File</source>
-        <translation>&amp;Archivo</translation>
-    </message>
-    <message>
-        <location filename="../bitcoingui.cpp" line="292"/>
-        <source>&amp;Settings</source>
-        <translation>&amp;Configuración</translation>
+        <location filename="../bitcoingui.cpp" line="193"/>
+        <source>&amp;Transactions</source>
+        <translation>&amp;Transacciónes</translation>
+    </message>
+    <message>
+        <location filename="../bitcoingui.cpp" line="199"/>
+        <source>&amp;Address Book</source>
+        <translation>&amp;Guia de direcciónes</translation>
+    </message>
+    <message>
+        <location filename="../bitcoingui.cpp" line="200"/>
+        <source>Edit the list of stored addresses and labels</source>
+        <translation>Edita la lista de direcciones y etiquetas almacenadas</translation>
+    </message>
+    <message>
+        <location filename="../bitcoingui.cpp" line="205"/>
+        <source>&amp;Receive coins</source>
+        <translation>&amp;Recibir monedas</translation>
+    </message>
+    <message>
+        <location filename="../bitcoingui.cpp" line="218"/>
+        <source>Prove you control an address</source>
+        <translation>Suministre dirección de control</translation>
+    </message>
+    <message>
+        <location filename="../bitcoingui.cpp" line="241"/>
+        <source>&amp;About %1</source>
+        <translation>S&amp;obre %1</translation>
+    </message>
+    <message>
+        <location filename="../bitcoingui.cpp" line="242"/>
+        <source>Show information about Bitcoin</source>
+        <translation>Muestra información acerca de Bitcoin</translation>
+    </message>
+    <message>
+        <location filename="../bitcoingui.cpp" line="247"/>
+        <source>&amp;Options...</source>
+        <translation>&amp;Opciones</translation>
+    </message>
+    <message>
+        <location filename="../bitcoingui.cpp" line="248"/>
+        <source>Modify configuration options for bitcoin</source>
+        <translation>Modifica las opciones de configuración de bitcoin</translation>
+    </message>
+    <message>
+        <location filename="../bitcoingui.cpp" line="250"/>
+        <source>Open &amp;Bitcoin</source>
+        <translation>Abre &amp;Bitcoin</translation>
+    </message>
+    <message>
+        <location filename="../bitcoingui.cpp" line="251"/>
+        <source>Show the Bitcoin window</source>
+        <translation>Muestra la ventana de Bitcoin</translation>
+    </message>
+    <message>
+        <location filename="../bitcoingui.cpp" line="255"/>
+        <source>Encrypt or decrypt wallet</source>
+        <translation>Codificar o decodificar la billetera</translation>
+    </message>
+    <message>
+        <location filename="../bitcoingui.cpp" line="260"/>
+        <source>Change the passphrase used for wallet encryption</source>
+        <translation>Cambiar la contraseña utilizada para la codificación de la billetera</translation>
+    </message>
+    <message>
+        <location filename="../bitcoingui.cpp" line="809"/>
+        <source>There was an error trying to save the wallet data to the new location.</source>
+        <translation type="unfinished"></translation>
+    </message>
+    <message>
+        <location filename="../bitcoingui.cpp" line="244"/>
+        <source>About &amp;Qt</source>
+        <translation>Acerca de</translation>
+    </message>
+    <message>
+        <location filename="../bitcoingui.cpp" line="245"/>
+        <source>Show information about Qt</source>
+        <translation>Mostrar Información sobre QT</translation>
+    </message>
+    <message>
+        <location filename="../bitcoingui.cpp" line="194"/>
+        <source>Browse transaction history</source>
+        <translation>Explora el historial de transacciónes</translation>
+    </message>
+    <message numerus="yes">
+        <location filename="../bitcoingui.cpp" line="516"/>
+        <source>%n second(s) ago</source>
+        <translation>
+            <numerusform>Hace %n segundo</numerusform>
+            <numerusform>Hace %n segundos</numerusform>
+        </translation>
+    </message>
+    <message numerus="yes">
+        <location filename="../bitcoingui.cpp" line="520"/>
+        <source>%n minute(s) ago</source>
+        <translation>
+            <numerusform>Hace %n minuto</numerusform>
+            <numerusform>Hace %n minutos</numerusform>
+        </translation>
+    </message>
+    <message>
+        <location filename="../bitcoingui.cpp" line="212"/>
+        <source>Send coins to a bitcoin address</source>
+        <translation>Enviar monedas a una dirección bitcoin</translation>
+    </message>
+    <message>
+        <location filename="../bitcoingui.cpp" line="329"/>
+        <source>[testnet]</source>
+        <translation>[red-de-pruebas]</translation>
+    </message>
+    <message>
+        <location filename="../bitcoingui.cpp" line="253"/>
+        <source>Export the data in the current tab to a file</source>
+        <translation>Exportar los datos de la pestaña actual a un archivo</translation>
+    </message>
+    <message numerus="yes">
+        <location filename="../bitcoingui.cpp" line="524"/>
+        <source>%n hour(s) ago</source>
+        <translation>
+            <numerusform>Hace %n hora</numerusform>
+            <numerusform>Hace %n horas</numerusform>
+        </translation>
+    </message>
+    <message>
+        <location filename="../bitcoingui.cpp" line="534"/>
+        <source>Up to date</source>
+        <translation>Actualizado</translation>
     </message>
     <message>
         <location filename="../bitcoingui.cpp" line="298"/>
         <source>&amp;Help</source>
         <translation>&amp;Ayuda</translation>
-    </message>
-    <message>
-        <location filename="../bitcoingui.cpp" line="316"/>
-        <source>Actions toolbar</source>
-        <translation>Barra de acciónes</translation>
-=======
-        <location filename="../bitcoingui.cpp" line="187"/>
-        <source>Browse transaction history</source>
-        <translation>Explora el historial de transacciónes</translation>
->>>>>>> fc1cd74b
     </message>
     <message numerus="yes">
         <location filename="../bitcoingui.cpp" line="463"/>
@@ -683,77 +490,74 @@
         </translation>
     </message>
     <message>
-<<<<<<< HEAD
+        <location filename="../bitcoingui.cpp" line="188"/>
+        <source>Show general overview of wallet</source>
+        <translation>Muestra una vista general de la billetera</translation>
+    </message>
+    <message>
+        <location filename="../bitcoingui.cpp" line="501"/>
+        <source>Downloaded %1 blocks of transaction history.</source>
+        <translation>Descargado %1 bloques del historial de transacciones.</translation>
+    </message>
+    <message>
+        <location filename="../bitcoingui.cpp" line="217"/>
+        <source>Sign &amp;message</source>
+        <translation>Firmar Mensaje</translation>
+    </message>
+    <message>
+        <location filename="../bitcoingui.cpp" line="316"/>
+        <source>Actions toolbar</source>
+        <translation>Barra de acciónes</translation>
+    </message>
+    <message>
+        <location filename="../bitcoingui.cpp" line="806"/>
+        <source>Backup Wallet</source>
+        <translation>Respaldar billetera</translation>
+    </message>
+    <message>
+        <location filename="../bitcoingui.cpp" line="806"/>
+        <source>Wallet Data (*.dat)</source>
+        <translation>Datos de billetera (*.dat)</translation>
+    </message>
+    <message>
+        <location filename="../bitcoingui.cpp" line="809"/>
+        <source>Backup Failed</source>
+        <translation>Ha fallado el respaldo</translation>
+    </message>
+    <message>
+        <location filename="../bitcoingui.cpp" line="252"/>
+        <source>&amp;Export...</source>
+        <translation>&amp;Exportar...</translation>
+    </message>
+    <message>
+        <location filename="../bitcoingui.cpp" line="254"/>
+        <source>&amp;Encrypt Wallet</source>
+        <translation>&amp;Codificar la billetera</translation>
+    </message>
+    <message>
+        <location filename="../bitcoingui.cpp" line="257"/>
+        <source>&amp;Backup Wallet</source>
+        <translation>&amp;Respaldar billetera</translation>
+    </message>
+    <message>
+        <location filename="../bitcoingui.cpp" line="258"/>
+        <source>Backup wallet to another location</source>
+        <translation>Respaldar billetera en otra ubicación</translation>
+    </message>
+    <message>
+        <location filename="../bitcoingui.cpp" line="292"/>
+        <source>&amp;Settings</source>
+        <translation>&amp;Configuración</translation>
+    </message>
+    <message>
+        <location filename="../bitcoingui.cpp" line="305"/>
+        <source>Tabs toolbar</source>
+        <translation>Barra de pestañas</translation>
+    </message>
+    <message>
         <location filename="../bitcoingui.cpp" line="489"/>
         <source>Downloaded %1 of %2 blocks of transaction history.</source>
         <translation>Descargados %1 de %2 bloques del historial de transacciones.</translation>
-=======
-        <location filename="../bitcoingui.cpp" line="468"/>
-        <source>Downloaded %1 blocks of transaction history.</source>
-        <translation>Descargado %1 bloques del historial de transacciones.</translation>
->>>>>>> fc1cd74b
-    </message>
-    <message numerus="yes">
-        <location filename="../bitcoingui.cpp" line="516"/>
-        <source>%n second(s) ago</source>
-        <translation>
-            <numerusform>Hace %n segundo</numerusform>
-            <numerusform>Hace %n segundos</numerusform>
-        </translation>
-    </message>
-    <message numerus="yes">
-        <location filename="../bitcoingui.cpp" line="520"/>
-        <source>%n minute(s) ago</source>
-        <translation>
-            <numerusform>Hace %n minuto</numerusform>
-            <numerusform>Hace %n minutos</numerusform>
-        </translation>
-    </message>
-<<<<<<< HEAD
-=======
-    <message>
-        <location filename="../bitcoingui.cpp" line="456"/>
-        <source>Downloaded %1 of %2 blocks of transaction history.</source>
-        <translation>Descargados %1 de %2 bloques del historial de transacciones.</translation>
-    </message>
-    <message>
-        <location filename="../bitcoingui.cpp" line="205"/>
-        <source>Send coins to a bitcoin address</source>
-        <translation>Enviar monedas a una dirección bitcoin</translation>
-    </message>
-    <message>
-        <location filename="../bitcoingui.cpp" line="267"/>
-        <source>&amp;Settings</source>
-        <translation>&amp;Configuración</translation>
-    </message>
-    <message>
-        <location filename="../bitcoingui.cpp" line="225"/>
-        <source>&amp;About %1</source>
-        <translation>S&amp;obre %1</translation>
-    </message>
-    <message>
-        <location filename="../bitcoingui.cpp" line="280"/>
-        <source>Tabs toolbar</source>
-        <translation>Barra de pestañas</translation>
-    </message>
-    <message>
-        <location filename="../bitcoingui.cpp" line="236"/>
-        <source>&amp;Export...</source>
-        <translation>&amp;Exportar...</translation>
-    </message>
-    <message>
-        <location filename="../bitcoingui.cpp" line="238"/>
-        <source>&amp;Encrypt Wallet</source>
-        <translation>&amp;Codificar la billetera</translation>
-    </message>
->>>>>>> fc1cd74b
-    <message numerus="yes">
-        <location filename="../bitcoingui.cpp" line="524"/>
-        <source>%n hour(s) ago</source>
-        <translation>
-            <numerusform>Hace %n hora</numerusform>
-            <numerusform>Hace %n horas</numerusform>
-        </translation>
     </message>
     <message numerus="yes">
         <location filename="../bitcoingui.cpp" line="528"/>
@@ -764,43 +568,19 @@
         </translation>
     </message>
     <message>
-        <location filename="../bitcoingui.cpp" line="534"/>
-        <source>Up to date</source>
-        <translation>Actualizado</translation>
-    </message>
-    <message>
-<<<<<<< HEAD
-        <location filename="../bitcoingui.cpp" line="539"/>
-=======
-        <location filename="../bitcoingui.cpp" line="273"/>
-        <source>&amp;Help</source>
-        <translation>&amp;Ayuda</translation>
-    </message>
-    <message>
-        <location filename="../bitcoingui.cpp" line="301"/>
-        <source>[testnet]</source>
-        <translation>[red-de-pruebas]</translation>
-    </message>
-    <message>
-        <location filename="../bitcoingui.cpp" line="388"/>
+        <location filename="../bitcoingui.cpp" line="421"/>
         <source>bitcoin-qt</source>
         <translation>bitcoin-qt</translation>
     </message>
     <message>
-        <location filename="../bitcoingui.cpp" line="506"/>
->>>>>>> fc1cd74b
+        <location filename="../bitcoingui.cpp" line="539"/>
         <source>Catching up...</source>
         <translation>Recuperando...</translation>
     </message>
     <message>
-        <location filename="../bitcoingui.cpp" line="809"/>
-        <source>There was an error trying to save the wallet data to the new location.</source>
-        <translation type="unfinished"></translation>
-    </message>
-    <message>
-        <location filename="../bitcoingui.cpp" line="149"/>
-        <source>Block chain synchronization in progress</source>
-        <translation>Sincronización de la cadena de bloques en progreso</translation>
+        <location filename="../bitcoingui.cpp" line="547"/>
+        <source>Last received block was generated %1.</source>
+        <translation>El ultimo bloque recibido fue generado %1.</translation>
     </message>
     <message>
         <location filename="../bitcoingui.cpp" line="616"/>
@@ -830,16 +610,7 @@
 Dirección: %4</translation>
     </message>
     <message>
-<<<<<<< HEAD
-        <location filename="../bitcoingui.cpp" line="421"/>
-        <source>bitcoin-qt</source>
-        <translation>bitcoin-qt</translation>
-    </message>
-    <message>
         <location filename="../bitcoingui.cpp" line="775"/>
-=======
-        <location filename="../bitcoingui.cpp" line="711"/>
->>>>>>> fc1cd74b
         <source>Wallet is &lt;b&gt;encrypted&lt;/b&gt; and currently &lt;b&gt;unlocked&lt;/b&gt;</source>
         <translation>La billetera esta &lt;b&gt;codificada&lt;/b&gt; y actualmente &lt;b&gt;desbloqueda&lt;/b&gt;</translation>
     </message>
@@ -849,30 +620,12 @@
         <translation>La billetera esta &lt;b&gt;codificada&lt;/b&gt; y actualmente &lt;b&gt;bloqueda&lt;/b&gt;</translation>
     </message>
     <message>
-<<<<<<< HEAD
         <location filename="../bitcoingui.cpp" line="621"/>
-=======
-        <location filename="../bitcoingui.cpp" line="588"/>
->>>>>>> fc1cd74b
         <source>Sending...</source>
         <translation>Enviando...</translation>
     </message>
     <message>
-<<<<<<< HEAD
-        <location filename="../bitcoingui.cpp" line="305"/>
-        <source>Tabs toolbar</source>
-        <translation>Barra de pestañas</translation>
-    </message>
-    <message>
         <location filename="../bitcoin.cpp" line="144"/>
-=======
-        <location filename="../bitcoingui.cpp" line="288"/>
-        <source>Actions toolbar</source>
-        <translation>Barra de acciónes</translation>
-    </message>
-    <message>
-        <location filename="../bitcoin.cpp" line="133"/>
->>>>>>> fc1cd74b
         <source>A fatal error occurred. Bitcoin can no longer continue safely and will quit.</source>
         <translation type="unfinished"></translation>
     </message>
@@ -913,24 +666,44 @@
         <translation>&amp;Etiqueta</translation>
     </message>
     <message>
+        <location filename="../forms/editaddressdialog.ui" line="42"/>
+        <source>&amp;Address</source>
+        <translation>&amp;Dirección</translation>
+    </message>
+    <message>
+        <location filename="../forms/editaddressdialog.ui" line="52"/>
+        <source>The address associated with this address book entry. This can only be modified for sending addresses.</source>
+        <translation>La dirección asociada con esta entrada en la libreta de direcciones. Solo puede ser modificada para direcciónes de envío.</translation>
+    </message>
+    <message>
+        <location filename="../editaddressdialog.cpp" line="20"/>
+        <source>New receiving address</source>
+        <translation>Nueva dirección para recibir</translation>
+    </message>
+    <message>
+        <location filename="../editaddressdialog.cpp" line="24"/>
+        <source>New sending address</source>
+        <translation>Nueva dirección para enviar</translation>
+    </message>
+    <message>
+        <location filename="../editaddressdialog.cpp" line="27"/>
+        <source>Edit receiving address</source>
+        <translation>Editar dirección de recepción</translation>
+    </message>
+    <message>
         <location filename="../forms/editaddressdialog.ui" line="35"/>
         <source>The label associated with this address book entry</source>
         <translation>La etiqueta asociada con esta entrada de la libreta de direcciones</translation>
     </message>
     <message>
-        <location filename="../forms/editaddressdialog.ui" line="42"/>
-        <source>&amp;Address</source>
-        <translation>&amp;Dirección</translation>
-    </message>
-    <message>
-        <location filename="../editaddressdialog.cpp" line="20"/>
-        <source>New receiving address</source>
-        <translation>Nueva dirección para recibir</translation>
-    </message>
-    <message>
-        <location filename="../editaddressdialog.cpp" line="24"/>
-        <source>New sending address</source>
-        <translation>Nueva dirección para enviar</translation>
+        <location filename="../editaddressdialog.cpp" line="31"/>
+        <source>Edit sending address</source>
+        <translation>Editar dirección de envio</translation>
+    </message>
+    <message>
+        <location filename="../editaddressdialog.cpp" line="91"/>
+        <source>The entered address &quot;%1&quot; is already in the address book.</source>
+        <translation>La dirección introducida &quot;%1&quot; ya esta guardada en la libreta de direcciones.</translation>
     </message>
     <message>
         <location filename="../editaddressdialog.cpp" line="101"/>
@@ -943,39 +716,6 @@
         <translation>La generación de nueva clave falló.</translation>
     </message>
     <message>
-        <location filename="../editaddressdialog.cpp" line="27"/>
-        <source>Edit receiving address</source>
-        <translation>Editar dirección de recepción</translation>
-    </message>
-    <message>
-        <location filename="../editaddressdialog.cpp" line="31"/>
-        <source>Edit sending address</source>
-        <translation>Editar dirección de envio</translation>
-    </message>
-    <message>
-        <location filename="../editaddressdialog.cpp" line="91"/>
-        <source>The entered address &quot;%1&quot; is already in the address book.</source>
-        <translation>La dirección introducida &quot;%1&quot; ya esta guardada en la libreta de direcciones.</translation>
-    </message>
-    <message>
-<<<<<<< HEAD
-=======
-        <location filename="../editaddressdialog.cpp" line="101"/>
-        <source>Could not unlock wallet.</source>
-        <translation>No se pudo desbloquear la billetera.</translation>
-    </message>
-    <message>
-        <location filename="../editaddressdialog.cpp" line="106"/>
-        <source>New key generation failed.</source>
-        <translation>La generación de nueva clave falló.</translation>
-    </message>
-    <message>
-        <location filename="../forms/editaddressdialog.ui" line="52"/>
-        <source>The address associated with this address book entry. This can only be modified for sending addresses.</source>
-        <translation>La dirección asociada con esta entrada en la libreta de direcciones. Solo puede ser modificada para direcciónes de envío.</translation>
-    </message>
-    <message>
->>>>>>> fc1cd74b
         <location filename="../editaddressdialog.cpp" line="96"/>
         <source>The entered address &quot;%1&quot; is not a valid bitcoin address.</source>
         <translation>La dirección introducida &quot;%1&quot; no es una dirección Bitcoin valida.</translation>
@@ -1014,16 +754,16 @@
         <translation>Abre automáticamente el puerto del cliente Bitcoin en el router. Esto funciona solo cuando tu router es compatible con UPnP y está habilitado.</translation>
     </message>
     <message>
+        <location filename="../optionsdialog.cpp" line="186"/>
+        <source>Minimize instead of exit the application when the window is closed. When this option is enabled, the application will be closed only after selecting Quit in the menu.</source>
+        <translation>Minimiza la ventana en lugar de salir del programa cuando la ventana se cierra. Cuando esta opción esta activa el programa solo se puede cerrar seleccionando Salir desde el menu.</translation>
+    </message>
+    <message>
         <location filename="../optionsdialog.cpp" line="185"/>
         <source>M&amp;inimize on close</source>
         <translation>M&amp;inimiza a la bandeja al cerrar</translation>
     </message>
     <message>
-        <location filename="../optionsdialog.cpp" line="186"/>
-        <source>Minimize instead of exit the application when the window is closed. When this option is enabled, the application will be closed only after selecting Quit in the menu.</source>
-        <translation>Minimiza la ventana en lugar de salir del programa cuando la ventana se cierra. Cuando esta opción esta activa el programa solo se puede cerrar seleccionando Salir desde el menu.</translation>
-    </message>
-    <message>
         <location filename="../optionsdialog.cpp" line="190"/>
         <source>&amp;Connect through SOCKS4 proxy:</source>
         <translation>&amp;Conecta a traves de un proxy SOCKS4:</translation>
@@ -1046,7 +786,7 @@
     <message>
         <location filename="../optionsdialog.cpp" line="205"/>
         <source>&amp;Port: </source>
-        <translation>&amp;Puerto:</translation>
+        <translation>&amp;Puerto: </translation>
     </message>
     <message>
         <location filename="../optionsdialog.cpp" line="211"/>
@@ -1072,44 +812,19 @@
         <translation>Falló Firma</translation>
     </message>
     <message>
-        <location filename="../forms/messagepage.ui" line="20"/>
-        <source>You can sign messages with your addresses to prove you own them. Be careful not to sign anything vague, as phishing attacks may try to trick you into signing your identity over to them. Only sign fully-detailed statements you agree to.</source>
-        <translation type="unfinished"></translation>
-    </message>
-    <message>
         <location filename="../forms/messagepage.ui" line="38"/>
         <source>The address to sign the message with  (e.g. 1NS17iag9jJgTHD1VXjvLCEnZuQ3rJDE9L)</source>
         <translation type="unfinished">Introduce una dirección Bitcoin (ej. 1NS17iag9jJgTHD1VXjvLCEnZuQ3rJDE9L)</translation>
     </message>
     <message>
-        <location filename="../forms/messagepage.ui" line="93"/>
-        <source>Enter the message you want to sign here</source>
-        <translation>Escriba el mensaje que desea firmar</translation>
-    </message>
-    <message>
-        <location filename="../forms/messagepage.ui" line="105"/>
-        <source>Click &quot;Sign Message&quot; to get signature</source>
-        <translation>Click en &quot;Firmar Mensage&quot; para conseguir firma</translation>
-    </message>
-    <message>
-        <location filename="../forms/messagepage.ui" line="117"/>
-        <source>Sign a message to prove you own this address</source>
-        <translation>Firmar un mensjage para probar que usted es dueño de esta dirección</translation>
-    </message>
-    <message>
-        <location filename="../forms/messagepage.ui" line="120"/>
-        <source>&amp;Sign Message</source>
-        <translation>&amp; Firmar Mensaje</translation>
-    </message>
-    <message>
-        <location filename="../forms/messagepage.ui" line="131"/>
-        <source>Copy the current signature to the system clipboard</source>
-        <translation type="unfinished"></translation>
-    </message>
-    <message>
-        <location filename="../forms/messagepage.ui" line="134"/>
-        <source>&amp;Copy to Clipboard</source>
-        <translation>&amp;Copiar al portapapeles</translation>
+        <location filename="../forms/messagepage.ui" line="71"/>
+        <source>Paste address from clipboard</source>
+        <translation>Pega dirección desde portapapeles</translation>
+    </message>
+    <message>
+        <location filename="../forms/messagepage.ui" line="81"/>
+        <source>Alt+P</source>
+        <translation>Alt+P</translation>
     </message>
     <message>
         <location filename="../messagepage.cpp" line="74"/>
@@ -1124,11 +839,21 @@
         <translation>%1 no es una dirección válida.</translation>
     </message>
     <message>
+        <location filename="../messagepage.cpp" line="89"/>
+        <source>Private key for %1 is not available.</source>
+        <translation>Llave privada para %q no esta disponible.</translation>
+    </message>
+    <message>
         <location filename="../forms/messagepage.ui" line="14"/>
         <source>Message</source>
         <translation>Mensaje</translation>
     </message>
     <message>
+        <location filename="../forms/messagepage.ui" line="20"/>
+        <source>You can sign messages with your addresses to prove you own them. Be careful not to sign anything vague, as phishing attacks may try to trick you into signing your identity over to them. Only sign fully-detailed statements you agree to.</source>
+        <translation type="unfinished"></translation>
+    </message>
+    <message>
         <location filename="../forms/messagepage.ui" line="48"/>
         <source>Choose adress from address book</source>
         <translation>Elije dirección de la  guia</translation>
@@ -1139,19 +864,34 @@
         <translation>Alt+A</translation>
     </message>
     <message>
-        <location filename="../forms/messagepage.ui" line="71"/>
-        <source>Paste address from clipboard</source>
-        <translation>Pega dirección desde portapapeles</translation>
-    </message>
-    <message>
-        <location filename="../forms/messagepage.ui" line="81"/>
-        <source>Alt+P</source>
-        <translation>Alt+P</translation>
-    </message>
-    <message>
-        <location filename="../messagepage.cpp" line="89"/>
-        <source>Private key for %1 is not available.</source>
-        <translation>Llave privada para %q no esta disponible.</translation>
+        <location filename="../forms/messagepage.ui" line="93"/>
+        <source>Enter the message you want to sign here</source>
+        <translation>Escriba el mensaje que desea firmar</translation>
+    </message>
+    <message>
+        <location filename="../forms/messagepage.ui" line="105"/>
+        <source>Click &quot;Sign Message&quot; to get signature</source>
+        <translation>Click en &quot;Firmar Mensage&quot; para conseguir firma</translation>
+    </message>
+    <message>
+        <location filename="../forms/messagepage.ui" line="117"/>
+        <source>Sign a message to prove you own this address</source>
+        <translation>Firmar un mensjage para probar que usted es dueño de esta dirección</translation>
+    </message>
+    <message>
+        <location filename="../forms/messagepage.ui" line="120"/>
+        <source>&amp;Sign Message</source>
+        <translation>&amp; Firmar Mensaje</translation>
+    </message>
+    <message>
+        <location filename="../forms/messagepage.ui" line="131"/>
+        <source>Copy the current signature to the system clipboard</source>
+        <translation type="unfinished"></translation>
+    </message>
+    <message>
+        <location filename="../forms/messagepage.ui" line="134"/>
+        <source>&amp;Copy to Clipboard</source>
+        <translation>&amp;Copiar al portapapeles</translation>
     </message>
 </context>
 <context>
@@ -1175,71 +915,89 @@
 <context>
     <name>OverviewPage</name>
     <message>
-<<<<<<< HEAD
+        <location filename="../forms/overviewpage.ui" line="68"/>
+        <source>Unconfirmed:</source>
+        <translation>No confirmados:</translation>
+    </message>
+    <message>
+        <location filename="../forms/overviewpage.ui" line="88"/>
+        <source>Wallet</source>
+        <translation>Cartera</translation>
+    </message>
+    <message>
+        <location filename="../forms/overviewpage.ui" line="40"/>
+        <source>Balance:</source>
+        <translation>Saldo:</translation>
+    </message>
+    <message>
+        <location filename="../forms/overviewpage.ui" line="14"/>
+        <source>Form</source>
+        <translation>Formulario</translation>
+    </message>
+    <message>
+        <location filename="../forms/overviewpage.ui" line="54"/>
+        <source>Number of transactions:</source>
+        <translation>Numero de transacciones:</translation>
+    </message>
+    <message>
+        <location filename="../forms/overviewpage.ui" line="61"/>
+        <source>0</source>
+        <translation>0</translation>
+    </message>
+    <message>
+        <location filename="../forms/overviewpage.ui" line="124"/>
+        <source>&lt;b&gt;Recent transactions&lt;/b&gt;</source>
+        <translation>&lt;b&gt;Transacciones recientes&lt;/b&gt;</translation>
+    </message>
+    <message>
+        <location filename="../overviewpage.cpp" line="103"/>
+        <source>Your current balance</source>
+        <translation>Tu saldo actual</translation>
+    </message>
+    <message>
         <location filename="../overviewpage.cpp" line="108"/>
         <source>Total of transactions that have yet to be confirmed, and do not yet count toward the current balance</source>
         <translation>Total de transacciones que no han sido confirmadas aun, y que no cuentan para el saldo actual.</translation>
     </message>
     <message>
-=======
->>>>>>> fc1cd74b
         <location filename="../overviewpage.cpp" line="111"/>
         <source>Total number of transactions in wallet</source>
         <translation>Número total de transacciones en la billetera</translation>
     </message>
-    <message>
-        <location filename="../overviewpage.cpp" line="103"/>
-        <source>Your current balance</source>
-        <translation>Tu saldo actual</translation>
-    </message>
-    <message>
-<<<<<<< HEAD
-=======
-        <location filename="../overviewpage.cpp" line="108"/>
-        <source>Total of transactions that have yet to be confirmed, and do not yet count toward the current balance</source>
-        <translation>Total de transacciones que no han sido confirmadas aun, y que no cuentan para el saldo actual.</translation>
-    </message>
-    <message>
->>>>>>> fc1cd74b
-        <location filename="../forms/overviewpage.ui" line="14"/>
-        <source>Form</source>
-        <translation>Formulario</translation>
-    </message>
-    <message>
-        <location filename="../forms/overviewpage.ui" line="40"/>
-        <source>Balance:</source>
-        <translation>Saldo:</translation>
-    </message>
-    <message>
-        <location filename="../forms/overviewpage.ui" line="54"/>
-        <source>Number of transactions:</source>
-        <translation>Numero de transacciones:</translation>
-    </message>
-    <message>
-        <location filename="../forms/overviewpage.ui" line="61"/>
-        <source>0</source>
-        <translation>0</translation>
-    </message>
-    <message>
-        <location filename="../forms/overviewpage.ui" line="68"/>
-        <source>Unconfirmed:</source>
-        <translation>No confirmados:</translation>
-    </message>
-    <message>
-        <location filename="../forms/overviewpage.ui" line="88"/>
-        <source>Wallet</source>
-        <translation>Cartera</translation>
-    </message>
-    <message>
-        <location filename="../forms/overviewpage.ui" line="124"/>
-        <source>&lt;b&gt;Recent transactions&lt;/b&gt;</source>
-        <translation>&lt;b&gt;Transacciones recientes&lt;/b&gt;</translation>
-    </message>
-<<<<<<< HEAD
 </context>
 <context>
     <name>QRCodeDialog</name>
     <message>
+        <location filename="../forms/qrcodedialog.ui" line="121"/>
+        <source>Label:</source>
+        <translation>Etiqueta</translation>
+    </message>
+    <message>
+        <location filename="../forms/qrcodedialog.ui" line="55"/>
+        <source>Request Payment</source>
+        <translation>Solicitar Pago</translation>
+    </message>
+    <message>
+        <location filename="../forms/qrcodedialog.ui" line="70"/>
+        <source>Amount:</source>
+        <translation>Cantidad:</translation>
+    </message>
+    <message>
+        <location filename="../forms/qrcodedialog.ui" line="32"/>
+        <source>QR Code</source>
+        <translation>Código QR </translation>
+    </message>
+    <message>
+        <location filename="../forms/qrcodedialog.ui" line="105"/>
+        <source>BTC</source>
+        <translation>BTC</translation>
+    </message>
+    <message>
+        <location filename="../forms/qrcodedialog.ui" line="14"/>
+        <source>Dialog</source>
+        <translation>Cambiar contraseña</translation>
+    </message>
+    <message>
         <location filename="../forms/qrcodedialog.ui" line="144"/>
         <source>Message:</source>
         <translation>Mensaje:</translation>
@@ -1264,161 +1022,49 @@
         <source>Save Image...</source>
         <translation type="unfinished"></translation>
     </message>
-    <message>
-        <location filename="../forms/qrcodedialog.ui" line="121"/>
-        <source>Label:</source>
-        <translation>Etiqueta</translation>
-    </message>
-    <message>
-        <location filename="../forms/qrcodedialog.ui" line="14"/>
-        <source>Dialog</source>
-        <translation>Cambiar contraseña</translation>
-    </message>
-    <message>
-        <location filename="../forms/qrcodedialog.ui" line="32"/>
-        <source>QR Code</source>
-        <translation>Código QR </translation>
-    </message>
-    <message>
-        <location filename="../forms/qrcodedialog.ui" line="55"/>
-        <source>Request Payment</source>
-        <translation>Solicitar Pago</translation>
-    </message>
-    <message>
-        <location filename="../forms/qrcodedialog.ui" line="70"/>
-        <source>Amount:</source>
-        <translation>Cantidad:</translation>
-    </message>
-    <message>
-        <location filename="../forms/qrcodedialog.ui" line="105"/>
-        <source>BTC</source>
-        <translation>BTC</translation>
-    </message>
-=======
->>>>>>> fc1cd74b
 </context>
 <context>
     <name>SendCoinsDialog</name>
     <message>
-<<<<<<< HEAD
+        <location filename="../forms/sendcoinsdialog.ui" line="64"/>
+        <source>Send to multiple recipients at once</source>
+        <translation>Enviar a múltiples destinatarios</translation>
+    </message>
+    <message>
+        <location filename="../forms/sendcoinsdialog.ui" line="67"/>
+        <source>&amp;Add recipient...</source>
+        <translation>&amp;Agrega destinatario...</translation>
+    </message>
+    <message>
+        <location filename="../forms/sendcoinsdialog.ui" line="106"/>
+        <source>Balance:</source>
+        <translation>Balance:</translation>
+    </message>
+    <message>
+        <location filename="../forms/sendcoinsdialog.ui" line="113"/>
+        <source>123.456 BTC</source>
+        <translation>123.456 BTC</translation>
+    </message>
+    <message>
+        <location filename="../forms/sendcoinsdialog.ui" line="144"/>
+        <source>Confirm the send action</source>
+        <translation>Confirma el envio</translation>
+    </message>
+    <message>
+        <location filename="../forms/sendcoinsdialog.ui" line="147"/>
+        <source>&amp;Send</source>
+        <translation>&amp;Envía</translation>
+    </message>
+    <message>
         <location filename="../sendcoinsdialog.cpp" line="95"/>
         <source>&lt;b&gt;%1&lt;/b&gt; to %2 (%3)</source>
         <translation>&lt;b&gt;%1&lt;/b&gt; to %2 (%3)</translation>
     </message>
     <message>
-        <location filename="../forms/sendcoinsdialog.ui" line="64"/>
-        <source>Send to multiple recipients at once</source>
-        <translation>Enviar a múltiples destinatarios</translation>
-=======
-        <location filename="../forms/sendcoinsdialog.ui" line="14"/>
-        <location filename="../sendcoinsdialog.cpp" line="117"/>
-        <location filename="../sendcoinsdialog.cpp" line="122"/>
-        <location filename="../sendcoinsdialog.cpp" line="127"/>
-        <location filename="../sendcoinsdialog.cpp" line="132"/>
-        <location filename="../sendcoinsdialog.cpp" line="138"/>
-        <location filename="../sendcoinsdialog.cpp" line="143"/>
-        <location filename="../sendcoinsdialog.cpp" line="148"/>
-        <source>Send Coins</source>
-        <translation>Enviar monedas</translation>
->>>>>>> fc1cd74b
-    </message>
-    <message>
-        <location filename="../forms/sendcoinsdialog.ui" line="84"/>
-        <source>Remove all transaction fields</source>
-        <translation>Remover todos los campos de la transacción</translation>
-    </message>
-    <message>
-        <location filename="../forms/sendcoinsdialog.ui" line="106"/>
-        <source>Balance:</source>
-        <translation>Balance:</translation>
-    </message>
-    <message>
-        <location filename="../forms/sendcoinsdialog.ui" line="113"/>
-        <source>123.456 BTC</source>
-        <translation>123.456 BTC</translation>
-    </message>
-    <message>
-        <location filename="../forms/sendcoinsdialog.ui" line="144"/>
-        <source>Confirm the send action</source>
-        <translation>Confirma el envio</translation>
-    </message>
-    <message>
-        <location filename="../forms/sendcoinsdialog.ui" line="147"/>
-        <source>&amp;Send</source>
-        <translation>&amp;Envía</translation>
-    </message>
-    <message>
-<<<<<<< HEAD
-        <location filename="../sendcoinsdialog.cpp" line="101"/>
-        <source>Are you sure you want to send %1?</source>
-        <translation>Estas seguro que quieres enviar %1?</translation>
-=======
-        <location filename="../sendcoinsdialog.cpp" line="93"/>
-        <source>&lt;b&gt;%1&lt;/b&gt; to %2 (%3)</source>
-        <translation>&lt;b&gt;%1&lt;/b&gt; to %2 (%3)</translation>
-    </message>
-    <message>
-        <location filename="../sendcoinsdialog.cpp" line="96"/>
+        <location filename="../sendcoinsdialog.cpp" line="100"/>
         <source>Confirm send coins</source>
         <translation>Confirmar el envio de monedas</translation>
     </message>
-    <message>
-        <location filename="../sendcoinsdialog.cpp" line="97"/>
-        <source>Are you sure you want to send %1?</source>
-        <translation>Estas seguro que quieres enviar %1?</translation>
-    </message>
-    <message>
-        <location filename="../forms/sendcoinsdialog.ui" line="64"/>
-        <source>Send to multiple recipients at once</source>
-        <translation>Enviar a múltiples destinatarios</translation>
-    </message>
-    <message>
-        <location filename="../forms/sendcoinsdialog.ui" line="67"/>
-        <source>&amp;Add recipient...</source>
-        <translation>&amp;Agrega destinatario...</translation>
-    </message>
-    <message>
-        <location filename="../forms/sendcoinsdialog.ui" line="87"/>
-        <source>Clear all</source>
-        <translation>&amp;Borra todos</translation>
-    </message>
-    <message>
-        <location filename="../sendcoinsdialog.cpp" line="97"/>
-        <source> and </source>
-        <translation>y</translation>
->>>>>>> fc1cd74b
-    </message>
-    <message>
-        <location filename="../sendcoinsdialog.cpp" line="101"/>
-        <source> and </source>
-        <translation>y</translation>
-    </message>
-    <message>
-        <location filename="../sendcoinsdialog.cpp" line="134"/>
-        <source>The amount exceeds your balance.</source>
-        <translation>La cantidad sobrepasa tu saldo.</translation>
-    </message>
-    <message>
-        <location filename="../sendcoinsdialog.cpp" line="139"/>
-        <source>The total exceeds your balance when the %1 transaction fee is included.</source>
-        <translation>El total sobrepasa tu saldo cuando se incluyen %1 como tasa de envio.</translation>
-    </message>
-    <message>
-        <location filename="../sendcoinsdialog.cpp" line="145"/>
-        <source>Duplicate address found, can only send to each address once per send operation.</source>
-        <translation>Tienes una dirección duplicada, solo puedes enviar a direcciónes individuales de una sola vez.</translation>
-    </message>
-    <message>
-        <location filename="../sendcoinsdialog.cpp" line="150"/>
-        <source>Error: Transaction creation failed.</source>
-        <translation>Error: La transacción no se pudo crear.</translation>
-    </message>
-    <message>
-        <location filename="../sendcoinsdialog.cpp" line="155"/>
-        <source>Error: The transaction was rejected. This might happen if some of the coins in your wallet were already spent, such as if you used a copy of wallet.dat and coins were spent in the copy but not marked as spent here.</source>
-        <translation>Error: La transacción fue rechazada. Esto puede haber ocurrido si alguna de las monedas ya estaba gastada o si ha usado una copia de wallet.dat y las monedas se gastaron en la copia pero no se han marcado como gastadas aqui.</translation>
-    </message>
-<<<<<<< HEAD
     <message>
         <location filename="../forms/sendcoinsdialog.ui" line="14"/>
         <location filename="../sendcoinsdialog.cpp" line="123"/>
@@ -1432,9 +1078,9 @@
         <translation>Enviar monedas</translation>
     </message>
     <message>
-        <location filename="../forms/sendcoinsdialog.ui" line="67"/>
-        <source>&amp;Add recipient...</source>
-        <translation>&amp;Agrega destinatario...</translation>
+        <location filename="../forms/sendcoinsdialog.ui" line="84"/>
+        <source>Remove all transaction fields</source>
+        <translation>Remover todos los campos de la transacción</translation>
     </message>
     <message>
         <location filename="../forms/sendcoinsdialog.ui" line="87"/>
@@ -1442,9 +1088,14 @@
         <translation>&amp;Borra todos</translation>
     </message>
     <message>
-        <location filename="../sendcoinsdialog.cpp" line="100"/>
-        <source>Confirm send coins</source>
-        <translation>Confirmar el envio de monedas</translation>
+        <location filename="../sendcoinsdialog.cpp" line="101"/>
+        <source>Are you sure you want to send %1?</source>
+        <translation>Estas seguro que quieres enviar %1?</translation>
+    </message>
+    <message>
+        <location filename="../sendcoinsdialog.cpp" line="101"/>
+        <source> and </source>
+        <translation>y</translation>
     </message>
     <message>
         <location filename="../sendcoinsdialog.cpp" line="129"/>
@@ -1452,57 +1103,62 @@
         <translation>La cantidad por pagar tiene que ser mayor 0.</translation>
     </message>
     <message>
+        <location filename="../sendcoinsdialog.cpp" line="139"/>
+        <source>The total exceeds your balance when the %1 transaction fee is included.</source>
+        <translation>El total sobrepasa tu saldo cuando se incluyen %1 como tasa de envio.</translation>
+    </message>
+    <message>
+        <location filename="../sendcoinsdialog.cpp" line="145"/>
+        <source>Duplicate address found, can only send to each address once per send operation.</source>
+        <translation>Tienes una dirección duplicada, solo puedes enviar a direcciónes individuales de una sola vez.</translation>
+    </message>
+    <message>
+        <location filename="../sendcoinsdialog.cpp" line="150"/>
+        <source>Error: Transaction creation failed.</source>
+        <translation>Error: La transacción no se pudo crear.</translation>
+    </message>
+    <message>
+        <location filename="../sendcoinsdialog.cpp" line="155"/>
+        <source>Error: The transaction was rejected. This might happen if some of the coins in your wallet were already spent, such as if you used a copy of wallet.dat and coins were spent in the copy but not marked as spent here.</source>
+        <translation>Error: La transacción fue rechazada. Esto puede haber ocurrido si alguna de las monedas ya estaba gastada o si ha usado una copia de wallet.dat y las monedas se gastaron en la copia pero no se han marcado como gastadas aqui.</translation>
+    </message>
+    <message>
         <location filename="../sendcoinsdialog.cpp" line="124"/>
         <source>The recipient address is not valid, please recheck.</source>
         <translation>La dirección de destinatarion no es valida, comprueba otra vez.</translation>
     </message>
+    <message>
+        <location filename="../sendcoinsdialog.cpp" line="134"/>
+        <source>The amount exceeds your balance.</source>
+        <translation>La cantidad sobrepasa tu saldo.</translation>
+    </message>
 </context>
 <context>
     <name>SendCoinsEntry</name>
-=======
-</context>
-<context>
-    <name>SendCoinsEntry</name>
+    <message>
+        <location filename="../forms/sendcoinsentry.ui" line="75"/>
+        <source>&amp;Label:</source>
+        <translation>&amp;Etiqueta:</translation>
+    </message>
+    <message>
+        <location filename="../forms/sendcoinsentry.ui" line="93"/>
+        <source>The address to send the payment to  (e.g. 1NS17iag9jJgTHD1VXjvLCEnZuQ3rJDE9L)</source>
+        <translation>La dirección donde enviar el pago (ej. 1NS17iag9jJgTHD1VXjvLCEnZuQ3rJDE9L)</translation>
+    </message>
+    <message>
+        <location filename="../forms/sendcoinsentry.ui" line="42"/>
+        <source>Pay &amp;To:</source>
+        <translation>&amp;Pagar a:</translation>
+    </message>
+    <message>
+        <location filename="../forms/sendcoinsentry.ui" line="14"/>
+        <source>Form</source>
+        <translation>Envio</translation>
+    </message>
     <message>
         <location filename="../forms/sendcoinsentry.ui" line="29"/>
         <source>A&amp;mount:</source>
         <translation>Cantidad:</translation>
-    </message>
-    <message>
-        <location filename="../sendcoinsentry.cpp" line="25"/>
-        <source>Enter a Bitcoin address (e.g. 1NS17iag9jJgTHD1VXjvLCEnZuQ3rJDE9L)</source>
-        <translation>Introduce una dirección Bitcoin (ej. 1NS17iag9jJgTHD1VXjvLCEnZuQ3rJDE9L)</translation>
-    </message>
-    <message>
-        <location filename="../forms/sendcoinsentry.ui" line="120"/>
-        <source>Paste address from clipboard</source>
-        <translation>Pega dirección desde portapapeles</translation>
-    </message>
-    <message>
-        <location filename="../forms/sendcoinsentry.ui" line="14"/>
-        <source>Form</source>
-        <translation>Envio</translation>
-    </message>
->>>>>>> fc1cd74b
-    <message>
-        <location filename="../forms/sendcoinsentry.ui" line="42"/>
-        <source>Pay &amp;To:</source>
-        <translation>&amp;Pagar a:</translation>
-    </message>
-    <message>
-        <location filename="../forms/sendcoinsentry.ui" line="29"/>
-        <source>A&amp;mount:</source>
-        <translation>Cantidad:</translation>
-    </message>
-    <message>
-        <location filename="../forms/sendcoinsentry.ui" line="93"/>
-        <source>The address to send the payment to  (e.g. 1NS17iag9jJgTHD1VXjvLCEnZuQ3rJDE9L)</source>
-        <translation>La dirección donde enviar el pago (ej. 1NS17iag9jJgTHD1VXjvLCEnZuQ3rJDE9L)</translation>
-    </message>
-    <message>
-        <location filename="../forms/sendcoinsentry.ui" line="137"/>
-        <source>Remove this recipient</source>
-        <translation>Elimina destinatario</translation>
     </message>
     <message>
         <location filename="../forms/sendcoinsentry.ui" line="66"/>
@@ -1511,16 +1167,6 @@
         <translation>Introduce una etiqueta a esta dirección para añadirla a tu guia</translation>
     </message>
     <message>
-        <location filename="../forms/sendcoinsentry.ui" line="14"/>
-        <source>Form</source>
-        <translation>Envio</translation>
-    </message>
-    <message>
-        <location filename="../forms/sendcoinsentry.ui" line="75"/>
-        <source>&amp;Label:</source>
-        <translation>&amp;Etiqueta:</translation>
-    </message>
-    <message>
         <location filename="../forms/sendcoinsentry.ui" line="103"/>
         <source>Choose address from address book</source>
         <translation>Elije dirección de la guia</translation>
@@ -1531,14 +1177,11 @@
         <translation>Alt+A</translation>
     </message>
     <message>
-<<<<<<< HEAD
         <location filename="../forms/sendcoinsentry.ui" line="120"/>
         <source>Paste address from clipboard</source>
         <translation>Pega dirección desde portapapeles</translation>
     </message>
     <message>
-=======
->>>>>>> fc1cd74b
         <location filename="../forms/sendcoinsentry.ui" line="130"/>
         <source>Alt+P</source>
         <translation>Alt+P</translation>
@@ -1548,35 +1191,31 @@
         <source>Remove this recipient</source>
         <translation>Elimina destinatario</translation>
     </message>
+    <message>
+        <location filename="../sendcoinsentry.cpp" line="25"/>
+        <source>Enter a Bitcoin address (e.g. 1NS17iag9jJgTHD1VXjvLCEnZuQ3rJDE9L)</source>
+        <translation>Introduce una dirección Bitcoin (ej. 1NS17iag9jJgTHD1VXjvLCEnZuQ3rJDE9L)</translation>
+    </message>
 </context>
 <context>
     <name>TransactionDesc</name>
     <message>
-<<<<<<< HEAD
-        <location filename="../transactiondesc.cpp" line="224"/>
-        <source>Generated coins must wait 120 blocks before they can be spent.  When you generated this block, it was broadcast to the network to be added to the block chain.  If it fails to get into the chain, it will change to &quot;not accepted&quot; and not be spendable.  This may occasionally happen if another node generates a block within a few seconds of yours.</source>
-        <translation>Las monedas generadas deben esperar 120 bloques antes de ser gastadas. Cuando has generado este bloque se emitió a la red para ser agregado en la cadena de bloques. Si falla al incluirse en la cadena, cambiará a &quot;no aceptado&quot; y las monedas no se podrán gastar. Esto puede ocurrir ocasionalmente si otro nodo genera un bloque casi al mismo tiempo que el tuyo.</translation>
-    </message>
-    <message>
         <location filename="../transactiondesc.cpp" line="20"/>
         <source>Open until %1</source>
         <translation>Abierto hasta %1</translation>
     </message>
     <message>
-        <location filename="../transactiondesc.cpp" line="18"/>
-=======
-        <location filename="../transactiondesc.cpp" line="106"/>
+        <location filename="../transactiondesc.cpp" line="90"/>
         <source>unknown</source>
         <translation>desconocido</translation>
     </message>
     <message>
-        <location filename="../transactiondesc.cpp" line="63"/>
+        <location filename="../transactiondesc.cpp" line="47"/>
         <source>&lt;b&gt;Status:&lt;/b&gt; </source>
         <translation>&lt;b&gt;Estado:&lt;/b&gt; </translation>
     </message>
     <message>
-        <location filename="../transactiondesc.cpp" line="34"/>
->>>>>>> fc1cd74b
+        <location filename="../transactiondesc.cpp" line="18"/>
         <source>Open for %1 blocks</source>
         <translation>Abierto hasta %1 bloques</translation>
     </message>
@@ -1591,27 +1230,11 @@
         <translation>%1 confirmaciónes</translation>
     </message>
     <message>
-<<<<<<< HEAD
         <location filename="../transactiondesc.cpp" line="26"/>
         <source>%1/offline?</source>
         <translation>%1/fuera de linea?</translation>
     </message>
     <message>
-        <location filename="../transactiondesc.cpp" line="47"/>
-        <source>&lt;b&gt;Status:&lt;/b&gt; </source>
-        <translation>&lt;b&gt;Estado:&lt;/b&gt; </translation>
-=======
-        <location filename="../transactiondesc.cpp" line="46"/>
-        <source>%1 confirmations</source>
-        <translation>%1 confirmaciónes</translation>
->>>>>>> fc1cd74b
-    </message>
-    <message>
-        <location filename="../transactiondesc.cpp" line="52"/>
-        <source>, has not been successfully broadcast yet</source>
-        <translation>, no ha sido emitido satisfactoriamente todavía</translation>
-    </message>
-    <message>
         <location filename="../transactiondesc.cpp" line="54"/>
         <source>, broadcast through %1 node</source>
         <translation>, emitido mediante %1 nodo</translation>
@@ -1632,31 +1255,15 @@
         <translation>&lt;b&gt;Fuente:&lt;/b&gt; Generado&lt;br&gt;</translation>
     </message>
     <message>
-<<<<<<< HEAD
         <location filename="../transactiondesc.cpp" line="73"/>
         <location filename="../transactiondesc.cpp" line="90"/>
-=======
-        <location filename="../transactiondesc.cpp" line="89"/>
-        <location filename="../transactiondesc.cpp" line="106"/>
->>>>>>> fc1cd74b
         <source>&lt;b&gt;From:&lt;/b&gt; </source>
         <translation>&lt;b&gt;De:&lt;/b&gt; </translation>
-    </message>
-    <message>
-<<<<<<< HEAD
-        <location filename="../transactiondesc.cpp" line="90"/>
-        <source>unknown</source>
-        <translation>desconocido</translation>
     </message>
     <message>
         <location filename="../transactiondesc.cpp" line="91"/>
         <location filename="../transactiondesc.cpp" line="114"/>
         <location filename="../transactiondesc.cpp" line="173"/>
-=======
-        <location filename="../transactiondesc.cpp" line="107"/>
-        <location filename="../transactiondesc.cpp" line="130"/>
-        <location filename="../transactiondesc.cpp" line="189"/>
->>>>>>> fc1cd74b
         <source>&lt;b&gt;To:&lt;/b&gt; </source>
         <translation>&lt;b&gt;Para:&lt;/b&gt; </translation>
     </message>
@@ -1666,7 +1273,6 @@
         <translation> (tuya, etiqueta: </translation>
     </message>
     <message>
-<<<<<<< HEAD
         <location filename="../transactiondesc.cpp" line="96"/>
         <source> (yours)</source>
         <translation> (tuya)</translation>
@@ -1676,62 +1282,8 @@
         <location filename="../transactiondesc.cpp" line="145"/>
         <location filename="../transactiondesc.cpp" line="190"/>
         <location filename="../transactiondesc.cpp" line="207"/>
-=======
-        <location filename="../transactiondesc.cpp" line="147"/>
-        <location filename="../transactiondesc.cpp" line="161"/>
-        <location filename="../transactiondesc.cpp" line="206"/>
-        <location filename="../transactiondesc.cpp" line="223"/>
->>>>>>> fc1cd74b
         <source>&lt;b&gt;Credit:&lt;/b&gt; </source>
         <translation>&lt;b&gt;Crédito:&lt;/b&gt; </translation>
-    </message>
-    <message>
-<<<<<<< HEAD
-        <location filename="../transactiondesc.cpp" line="133"/>
-=======
-        <location filename="../transactiondesc.cpp" line="211"/>
-        <source>&lt;b&gt;Transaction fee:&lt;/b&gt; </source>
-        <translation>&lt;b&gt;Comisión transacción:&lt;/b&gt; </translation>
-    </message>
-    <message>
-        <location filename="../transactiondesc.cpp" line="227"/>
-        <source>&lt;b&gt;Net amount:&lt;/b&gt; </source>
-        <translation>&lt;b&gt;Cantidad total:&lt;/b&gt; </translation>
-    </message>
-    <message>
-        <location filename="../transactiondesc.cpp" line="235"/>
-        <source>Comment:</source>
-        <translation>Comentario:</translation>
-    </message>
-    <message>
-        <location filename="../transactiondesc.cpp" line="238"/>
-        <source>Generated coins must wait 120 blocks before they can be spent.  When you generated this block, it was broadcast to the network to be added to the block chain.  If it fails to get into the chain, it will change to &quot;not accepted&quot; and not be spendable.  This may occasionally happen if another node generates a block within a few seconds of yours.</source>
-        <translation>Las monedas generadas deben esperar 120 bloques antes de ser gastadas. Cuando has generado este bloque se emitió a la red para ser agregado en la cadena de bloques. Si falla al incluirse en la cadena, cambiará a &quot;no aceptado&quot; y las monedas no se podrán gastar. Esto puede ocurrir ocasionalmente si otro nodo genera un bloque casi al mismo tiempo que el tuyo.</translation>
-    </message>
-    <message>
-        <location filename="../transactiondesc.cpp" line="112"/>
-        <source> (yours)</source>
-        <translation> (tuya)</translation>
-    </message>
-    <message>
-        <location filename="../transactiondesc.cpp" line="149"/>
->>>>>>> fc1cd74b
-        <source>(%1 matures in %2 more blocks)</source>
-        <translation>(%1 madura en %2 bloques mas)</translation>
-    </message>
-    <message>
-<<<<<<< HEAD
-        <location filename="../transactiondesc.cpp" line="137"/>
-=======
-        <location filename="../transactiondesc.cpp" line="44"/>
-        <source>%1/unconfirmed</source>
-        <translation>%1/no confirmado</translation>
-    </message>
-    <message>
-        <location filename="../transactiondesc.cpp" line="153"/>
->>>>>>> fc1cd74b
-        <source>(not accepted)</source>
-        <translation>(no aceptada)</translation>
     </message>
     <message>
         <location filename="../transactiondesc.cpp" line="181"/>
@@ -1741,7 +1293,6 @@
         <translation>&lt;b&gt;Débito:&lt;/b&gt; </translation>
     </message>
     <message>
-<<<<<<< HEAD
         <location filename="../transactiondesc.cpp" line="195"/>
         <source>&lt;b&gt;Transaction fee:&lt;/b&gt; </source>
         <translation>&lt;b&gt;Comisión transacción:&lt;/b&gt; </translation>
@@ -1766,12 +1317,26 @@
         <source>Transaction ID:</source>
         <translation>ID de Transacción:</translation>
     </message>
-=======
-        <location filename="../transactiondesc.cpp" line="233"/>
-        <source>Message:</source>
-        <translation>Mensaje:</translation>
-    </message>
->>>>>>> fc1cd74b
+    <message>
+        <location filename="../transactiondesc.cpp" line="224"/>
+        <source>Generated coins must wait 120 blocks before they can be spent.  When you generated this block, it was broadcast to the network to be added to the block chain.  If it fails to get into the chain, it will change to &quot;not accepted&quot; and not be spendable.  This may occasionally happen if another node generates a block within a few seconds of yours.</source>
+        <translation>Las monedas generadas deben esperar 120 bloques antes de ser gastadas. Cuando has generado este bloque se emitió a la red para ser agregado en la cadena de bloques. Si falla al incluirse en la cadena, cambiará a &quot;no aceptado&quot; y las monedas no se podrán gastar. Esto puede ocurrir ocasionalmente si otro nodo genera un bloque casi al mismo tiempo que el tuyo.</translation>
+    </message>
+    <message>
+        <location filename="../transactiondesc.cpp" line="133"/>
+        <source>(%1 matures in %2 more blocks)</source>
+        <translation>(%1 madura en %2 bloques mas)</translation>
+    </message>
+    <message>
+        <location filename="../transactiondesc.cpp" line="52"/>
+        <source>, has not been successfully broadcast yet</source>
+        <translation>, no ha sido emitido satisfactoriamente todavía</translation>
+    </message>
+    <message>
+        <location filename="../transactiondesc.cpp" line="137"/>
+        <source>(not accepted)</source>
+        <translation>(no aceptada)</translation>
+    </message>
 </context>
 <context>
     <name>TransactionDescDialog</name>
@@ -1913,10 +1478,69 @@
 <context>
     <name>TransactionView</name>
     <message>
-<<<<<<< HEAD
-        <location filename="../transactionview.cpp" line="84"/>
-        <source>Enter address or label to search</source>
-        <translation>Introduce una dirección o etiqueta para  buscar</translation>
+        <location filename="../transactionview.cpp" line="284"/>
+        <source>Amount</source>
+        <translation>Cantidad</translation>
+    </message>
+    <message>
+        <location filename="../transactionview.cpp" line="72"/>
+        <source>Received with</source>
+        <translation>Recibido con</translation>
+    </message>
+    <message>
+        <location filename="../transactionview.cpp" line="281"/>
+        <source>Type</source>
+        <translation>Tipo</translation>
+    </message>
+    <message>
+        <location filename="../transactionview.cpp" line="283"/>
+        <source>Address</source>
+        <translation>Dirección</translation>
+    </message>
+    <message>
+        <location filename="../transactionview.cpp" line="289"/>
+        <source>Could not write to file %1.</source>
+        <translation>No se pudo escribir en el archivo %1.</translation>
+    </message>
+    <message>
+        <location filename="../transactionview.cpp" line="74"/>
+        <source>Sent to</source>
+        <translation>Enviado a</translation>
+    </message>
+    <message>
+        <location filename="../transactionview.cpp" line="76"/>
+        <source>To yourself</source>
+        <translation>A ti mismo</translation>
+    </message>
+    <message>
+        <location filename="../transactionview.cpp" line="125"/>
+        <source>Copy label</source>
+        <translation>Copia etiqueta</translation>
+    </message>
+    <message>
+        <location filename="../transactionview.cpp" line="279"/>
+        <source>Confirmed</source>
+        <translation>Confirmado</translation>
+    </message>
+    <message>
+        <location filename="../transactionview.cpp" line="392"/>
+        <source>to</source>
+        <translation>para</translation>
+    </message>
+    <message>
+        <location filename="../transactionview.cpp" line="77"/>
+        <source>Mined</source>
+        <translation>Minado</translation>
+    </message>
+    <message>
+        <location filename="../transactionview.cpp" line="78"/>
+        <source>Other</source>
+        <translation>Otra</translation>
+    </message>
+    <message>
+        <location filename="../transactionview.cpp" line="126"/>
+        <source>Copy amount</source>
+        <translation>Copiar Cantidad</translation>
     </message>
     <message>
         <location filename="../transactionview.cpp" line="90"/>
@@ -1924,103 +1548,29 @@
         <translation>Cantidad minima</translation>
     </message>
     <message>
+        <location filename="../transactionview.cpp" line="271"/>
+        <source>Comma separated file (*.csv)</source>
+        <translation>Archivos separados por coma (*.csv)</translation>
+    </message>
+    <message>
         <location filename="../transactionview.cpp" line="124"/>
         <source>Copy address</source>
         <translation>Copia dirección</translation>
     </message>
     <message>
-        <location filename="../transactionview.cpp" line="127"/>
-        <source>Edit label</source>
-        <translation>Edita etiqueta</translation>
-    </message>
-    <message>
-        <location filename="../transactionview.cpp" line="271"/>
-        <source>Comma separated file (*.csv)</source>
-        <translation>Archivos separados por coma (*.csv)</translation>
-    </message>
-    <message>
-        <location filename="../transactionview.cpp" line="279"/>
-        <source>Confirmed</source>
-        <translation>Confirmado</translation>
-    </message>
-    <message>
         <location filename="../transactionview.cpp" line="280"/>
-=======
-        <location filename="../transactionview.cpp" line="77"/>
-        <source>Mined</source>
-        <translation>Minado</translation>
-    </message>
-    <message>
-        <location filename="../transactionview.cpp" line="78"/>
-        <source>Other</source>
-        <translation>Otra</translation>
-    </message>
-    <message>
-        <location filename="../transactionview.cpp" line="84"/>
-        <source>Enter address or label to search</source>
-        <translation>Introduce una dirección o etiqueta para  buscar</translation>
-    </message>
-    <message>
-        <location filename="../transactionview.cpp" line="90"/>
-        <source>Min amount</source>
-        <translation>Cantidad minima</translation>
-    </message>
-    <message>
-        <location filename="../transactionview.cpp" line="125"/>
-        <source>Copy address</source>
-        <translation>Copia dirección</translation>
-    </message>
-    <message>
-        <location filename="../transactionview.cpp" line="127"/>
-        <source>Edit label</source>
-        <translation>Edita etiqueta</translation>
-    </message>
-    <message>
-        <location filename="../transactionview.cpp" line="272"/>
-        <source>Export Transaction Data</source>
-        <translation>Exportar datos de transacción</translation>
-    </message>
-    <message>
-        <location filename="../transactionview.cpp" line="273"/>
-        <source>Comma separated file (*.csv)</source>
-        <translation>Archivos separados por coma (*.csv)</translation>
-    </message>
-    <message>
-        <location filename="../transactionview.cpp" line="282"/>
->>>>>>> fc1cd74b
         <source>Date</source>
         <translation>Fecha</translation>
     </message>
     <message>
-<<<<<<< HEAD
         <location filename="../transactionview.cpp" line="282"/>
         <source>Label</source>
         <translation>Etiqueta</translation>
     </message>
     <message>
-        <location filename="../transactionview.cpp" line="126"/>
-        <source>Copy amount</source>
-        <translation>Copiar Cantidad</translation>
-    </message>
-    <message>
-        <location filename="../transactionview.cpp" line="281"/>
-        <source>Type</source>
-        <translation>Tipo</translation>
-=======
-        <location filename="../transactionview.cpp" line="286"/>
-        <source>Amount</source>
-        <translation>Cantidad</translation>
-    </message>
-    <message>
-        <location filename="../transactionview.cpp" line="291"/>
-        <source>Error exporting</source>
-        <translation>Error exportando</translation>
-    </message>
-    <message>
-        <location filename="../transactionview.cpp" line="393"/>
-        <source>Range:</source>
-        <translation>Rango:</translation>
->>>>>>> fc1cd74b
+        <location filename="../transactionview.cpp" line="285"/>
+        <source>ID</source>
+        <translation>ID</translation>
     </message>
     <message>
         <location filename="../transactionview.cpp" line="55"/>
@@ -2054,124 +1604,40 @@
         <translation>Este año</translation>
     </message>
     <message>
-        <location filename="../transactionview.cpp" line="284"/>
-        <source>Amount</source>
-        <translation>Cantidad</translation>
-    </message>
-    <message>
         <location filename="../transactionview.cpp" line="61"/>
         <source>Range...</source>
         <translation>Rango...</translation>
     </message>
     <message>
-        <location filename="../transactionview.cpp" line="284"/>
-        <source>Label</source>
-        <translation>Etiqueta</translation>
-    </message>
-    <message>
-        <location filename="../transactionview.cpp" line="287"/>
-        <source>ID</source>
-        <translation>ID</translation>
-    </message>
-    <message>
-<<<<<<< HEAD
+        <location filename="../transactionview.cpp" line="84"/>
+        <source>Enter address or label to search</source>
+        <translation>Introduce una dirección o etiqueta para  buscar</translation>
+    </message>
+    <message>
+        <location filename="../transactionview.cpp" line="127"/>
+        <source>Edit label</source>
+        <translation>Edita etiqueta</translation>
+    </message>
+    <message>
+        <location filename="../transactionview.cpp" line="270"/>
+        <source>Export Transaction Data</source>
+        <translation>Exportar datos de transacción</translation>
+    </message>
+    <message>
+        <location filename="../transactionview.cpp" line="289"/>
+        <source>Error exporting</source>
+        <translation>Error exportando</translation>
+    </message>
+    <message>
         <location filename="../transactionview.cpp" line="384"/>
         <source>Range:</source>
         <translation>Rango:</translation>
     </message>
     <message>
-        <location filename="../transactionview.cpp" line="76"/>
-        <source>To yourself</source>
-        <translation>A ti mismo</translation>
-=======
-        <location filename="../transactionview.cpp" line="72"/>
-        <source>Received with</source>
-        <translation>Recibido con</translation>
->>>>>>> fc1cd74b
-    </message>
-    <message>
-        <location filename="../transactionview.cpp" line="283"/>
-        <source>Type</source>
-        <translation>Tipo</translation>
-    </message>
-    <message>
-        <location filename="../transactionview.cpp" line="285"/>
-        <source>Address</source>
-        <translation>Dirección</translation>
-    </message>
-    <message>
-<<<<<<< HEAD
-        <location filename="../transactionview.cpp" line="125"/>
-=======
-        <location filename="../transactionview.cpp" line="291"/>
-        <source>Could not write to file %1.</source>
-        <translation>No se pudo escribir en el archivo %1.</translation>
-    </message>
-    <message>
-        <location filename="../transactionview.cpp" line="74"/>
-        <source>Sent to</source>
-        <translation>Enviado a</translation>
-    </message>
-    <message>
-        <location filename="../transactionview.cpp" line="76"/>
-        <source>To yourself</source>
-        <translation>A ti mismo</translation>
-    </message>
-    <message>
-        <location filename="../transactionview.cpp" line="126"/>
->>>>>>> fc1cd74b
-        <source>Copy label</source>
-        <translation>Copia etiqueta</translation>
-    </message>
-    <message>
-<<<<<<< HEAD
-        <location filename="../transactionview.cpp" line="392"/>
-        <source>to</source>
-        <translation>para</translation>
-    </message>
-    <message>
-        <location filename="../transactionview.cpp" line="289"/>
-        <source>Error exporting</source>
-        <translation>Error exportando</translation>
-    </message>
-    <message>
-        <location filename="../transactionview.cpp" line="289"/>
-        <source>Could not write to file %1.</source>
-        <translation>No se pudo escribir en el archivo %1.</translation>
-    </message>
-    <message>
-=======
-        <location filename="../transactionview.cpp" line="281"/>
-        <source>Confirmed</source>
-        <translation>Confirmado</translation>
-    </message>
-    <message>
->>>>>>> fc1cd74b
         <location filename="../transactionview.cpp" line="128"/>
         <source>Show details...</source>
         <translation>Muestra detalles...</translation>
     </message>
-    <message>
-<<<<<<< HEAD
-        <location filename="../transactionview.cpp" line="283"/>
-        <source>Address</source>
-        <translation>Dirección</translation>
-    </message>
-    <message>
-        <location filename="../transactionview.cpp" line="270"/>
-        <source>Export Transaction Data</source>
-        <translation>Exportar datos de transacción</translation>
-    </message>
-    <message>
-        <location filename="../transactionview.cpp" line="285"/>
-        <source>ID</source>
-        <translation>ID</translation>
-=======
-        <location filename="../transactionview.cpp" line="401"/>
-        <source>to</source>
-        <translation>para</translation>
->>>>>>> fc1cd74b
-    </message>
 </context>
 <context>
     <name>WalletModel</name>
@@ -2184,189 +1650,362 @@
 <context>
     <name>bitcoin-core</name>
     <message>
-<<<<<<< HEAD
+        <location filename="../bitcoinstrings.cpp" line="8"/>
+        <source>Bitcoin version</source>
+        <translation>Versión Bitcoin</translation>
+    </message>
+    <message>
+        <location filename="../bitcoinstrings.cpp" line="77"/>
+        <source>Loading block index...</source>
+        <translation>Cargando el index de bloques...</translation>
+    </message>
+    <message>
+        <location filename="../bitcoinstrings.cpp" line="87"/>
+        <source>Rescanning...</source>
+        <translation>Rescaneando...</translation>
+    </message>
+    <message>
         <location filename="../bitcoinstrings.cpp" line="9"/>
         <source>Usage:</source>
         <translation>Uso:</translation>
     </message>
     <message>
+        <location filename="../bitcoinstrings.cpp" line="72"/>
+        <source>Cannot obtain a lock on data directory %s.  Bitcoin is probably already running.</source>
+        <translation>No se puede obtener permiso de trabajo en la carpeta de datos %s. Probablemente Bitcoin ya se está ejecutando.
+</translation>
+    </message>
+    <message>
+        <location filename="../bitcoinstrings.cpp" line="84"/>
+        <source>Cannot downgrade wallet</source>
+        <translation type="unfinished"></translation>
+    </message>
+    <message>
+        <location filename="../bitcoinstrings.cpp" line="85"/>
+        <source>Cannot initialize keypool</source>
+        <translation type="unfinished"></translation>
+    </message>
+    <message>
+        <location filename="../bitcoinstrings.cpp" line="86"/>
+        <source>Cannot write default address</source>
+        <translation type="unfinished"></translation>
+    </message>
+    <message>
+        <location filename="../bitcoinstrings.cpp" line="88"/>
+        <source>Done loading</source>
+        <translation>Carga completa</translation>
+    </message>
+    <message>
+        <location filename="../bitcoinstrings.cpp" line="90"/>
+        <source>Invalid amount for -paytxfee=&lt;amount&gt;</source>
+        <translation>Cantidad inválida para -paytxfee=&lt;amount&gt;</translation>
+    </message>
+    <message>
+        <location filename="../bitcoinstrings.cpp" line="99"/>
+        <source>Warning: Please check that your computer&apos;s date and time are correct.  If your clock is wrong Bitcoin will not work properly.</source>
+        <translation>Precaución: Por favor revise que la fecha y hora de tu ordenador son correctas. Si tu reloj está mal configurado Bitcoin no funcionará correctamente.</translation>
+    </message>
+    <message>
+        <location filename="../bitcoinstrings.cpp" line="94"/>
+        <source>Error: CreateThread(StartNode) failed</source>
+        <translation>Error: CreateThread(StartNode) fallido</translation>
+    </message>
+    <message>
+        <location filename="../bitcoinstrings.cpp" line="89"/>
+        <source>Invalid -proxy address</source>
+        <translation>Dirección -proxy invalida</translation>
+    </message>
+    <message>
+        <location filename="../bitcoinstrings.cpp" line="91"/>
+        <source>Warning: -paytxfee is set very high.  This is the transaction fee you will pay if you send a transaction.</source>
+        <translation>Precaución: -paytxfee es muy alta. Esta es la comisión que pagarás si envias una transacción.</translation>
+    </message>
+    <message>
+        <location filename="../bitcoinstrings.cpp" line="83"/>
+        <source>Error loading wallet.dat</source>
+        <translation>Error cargando wallet.dat</translation>
+    </message>
+    <message>
+        <location filename="../bitcoinstrings.cpp" line="82"/>
+        <source>Wallet needed to be rewritten: restart Bitcoin to complete</source>
+        <translation>La billetera necesita ser reescrita: reinicie Bitcoin para completar</translation>
+    </message>
+    <message>
+        <location filename="../bitcoinstrings.cpp" line="12"/>
+        <source>Get help for a command</source>
+        <translation>Recibir ayuda para un comando
+</translation>
+    </message>
+    <message>
+        <location filename="../bitcoinstrings.cpp" line="13"/>
+        <source>Options:</source>
+        <translation>Opciones:
+</translation>
+    </message>
+    <message>
+        <location filename="../bitcoinstrings.cpp" line="14"/>
+        <source>Specify configuration file (default: bitcoin.conf)</source>
+        <translation>Especifica archivo de configuración (predeterminado: bitcoin.conf)
+</translation>
+    </message>
+    <message>
+        <location filename="../bitcoinstrings.cpp" line="10"/>
+        <source>Send command to -server or bitcoind</source>
+        <translation>Envia comando a bitcoin lanzado con -server u bitcoind
+</translation>
+    </message>
+    <message>
+        <location filename="../bitcoinstrings.cpp" line="11"/>
+        <source>List commands</source>
+        <translation>Muestra comandos
+</translation>
+    </message>
+    <message>
+        <location filename="../bitcoinstrings.cpp" line="17"/>
+        <source>Don&apos;t generate coins</source>
+        <translation>No generar monedas
+</translation>
+    </message>
+    <message>
+        <location filename="../bitcoinstrings.cpp" line="76"/>
+        <source>Error loading addr.dat</source>
+        <translation>Error cargando addr.dat</translation>
+    </message>
+    <message>
+        <location filename="../bitcoinstrings.cpp" line="16"/>
+        <source>Generate coins</source>
+        <translation>Genera monedas
+</translation>
+    </message>
+    <message>
+        <location filename="../bitcoinstrings.cpp" line="20"/>
+        <source>Specify data directory</source>
+        <translation>Especifica directorio para los datos
+</translation>
+    </message>
+    <message>
+        <location filename="../bitcoinstrings.cpp" line="25"/>
+        <source>Listen for connections on &lt;port&gt; (default: 8333 or testnet: 18333)</source>
+        <translation>Escuchar por conecciones en &lt;puerto&gt; (Por defecto: 8333 o red de prueba: 18333)</translation>
+    </message>
+    <message>
+        <location filename="../bitcoinstrings.cpp" line="26"/>
+        <source>Maintain at most &lt;n&gt; connections to peers (default: 125)</source>
+        <translation>Mantener al menos &lt;n&gt; conecciones por cliente (por defecto: 125) </translation>
+    </message>
+    <message>
+        <location filename="../bitcoinstrings.cpp" line="22"/>
+        <source>Specify connection timeout (in milliseconds)</source>
+        <translation>Especifica tiempo de espera para conexion (en milisegundos)
+</translation>
+    </message>
+    <message>
+        <location filename="../bitcoinstrings.cpp" line="29"/>
+        <source>Find peers using internet relay chat (default: 0)</source>
+        <translation>Buscar pares usando &apos;internet relay chat (IRC)&apos; (predeterminado: 0)</translation>
+    </message>
+    <message>
+        <location filename="../bitcoinstrings.cpp" line="33"/>
+        <source>Threshold for disconnecting misbehaving peers (default: 100)</source>
+        <translation>Umbral de desconección de clientes con mal comportamiento (por defecto: 100)</translation>
+    </message>
+    <message>
+        <location filename="../bitcoinstrings.cpp" line="18"/>
+        <source>Start minimized</source>
+        <translation>Arranca minimizado
+</translation>
+    </message>
+    <message>
+        <location filename="../bitcoinstrings.cpp" line="42"/>
+        <source>Accept command line and JSON-RPC commands</source>
+        <translation>Aceptar comandos consola y JSON-RPC
+</translation>
+    </message>
+    <message>
+        <location filename="../bitcoinstrings.cpp" line="44"/>
+        <source>Use the test network</source>
+        <translation>Usa la red de pruebas
+</translation>
+    </message>
+    <message>
+        <location filename="../bitcoinstrings.cpp" line="50"/>
+        <source>Password for JSON-RPC connections</source>
+        <translation>Contraseña para las conexiones JSON-RPC
+</translation>
+    </message>
+    <message>
+        <location filename="../bitcoinstrings.cpp" line="46"/>
+        <source>Prepend debug output with timestamp</source>
+        <translation>Anteponer salida de depuracion con marca de tiempo</translation>
+    </message>
+    <message>
+        <location filename="../bitcoinstrings.cpp" line="47"/>
+        <source>Send trace/debug info to console instead of debug.log file</source>
+        <translation>Enviar informacion de seguimiento a la consola en vez del archivo debug.log</translation>
+    </message>
+    <message>
+        <location filename="../bitcoinstrings.cpp" line="48"/>
+        <source>Send trace/debug info to debugger</source>
+        <translation>Enviar informacion de seguimiento al depurador</translation>
+    </message>
+    <message>
+        <location filename="../bitcoinstrings.cpp" line="71"/>
+        <source>This help message</source>
+        <translation>Este mensaje de ayuda
+</translation>
+    </message>
+    <message>
+        <location filename="../bitcoinstrings.cpp" line="65"/>
+        <source>Use OpenSSL (https) for JSON-RPC connections</source>
+        <translation>Usa OpenSSL (https) para las conexiones JSON-RPC
+</translation>
+    </message>
+    <message>
+        <location filename="../bitcoinstrings.cpp" line="67"/>
+        <source>Server private key (default: server.pem)</source>
+        <translation>Clave privada del servidor (Predeterminado: server.pem)
+</translation>
+    </message>
+    <message>
+        <location filename="../bitcoinstrings.cpp" line="27"/>
+        <source>Add a node to connect to and attempt to keep the connection open</source>
+        <translation type="unfinished">Agrega un nodo para conectarse and attempt to keep the connection open</translation>
+    </message>
+    <message>
+        <location filename="../bitcoinstrings.cpp" line="19"/>
+        <source>Show splash screen on startup (default: 1)</source>
+        <translation type="unfinished"></translation>
+    </message>
+    <message>
+        <location filename="../bitcoinstrings.cpp" line="21"/>
+        <source>Set database cache size in megabytes (default: 25)</source>
+        <translation type="unfinished"></translation>
+    </message>
+    <message>
+        <location filename="../bitcoinstrings.cpp" line="23"/>
+        <source>Connect through socks4 proxy</source>
+        <translation>Conecta mediante proxy socks4
+</translation>
+    </message>
+    <message>
+        <location filename="../bitcoinstrings.cpp" line="30"/>
+        <source>Accept connections from outside (default: 1)</source>
+        <translation type="unfinished"></translation>
+    </message>
+    <message>
+        <location filename="../bitcoinstrings.cpp" line="31"/>
+        <source>Set language, for example &quot;de_DE&quot; (default: system locale)</source>
+        <translation type="unfinished"></translation>
+    </message>
+    <message>
+        <location filename="../bitcoinstrings.cpp" line="32"/>
+        <source>Find peers using DNS lookup (default: 1)</source>
+        <translation type="unfinished"></translation>
+    </message>
+    <message>
+        <location filename="../bitcoinstrings.cpp" line="34"/>
+        <source>Number of seconds to keep misbehaving peers from reconnecting (default: 86400)</source>
+        <translation type="unfinished"></translation>
+    </message>
+    <message>
+        <location filename="../bitcoinstrings.cpp" line="37"/>
+        <source>Maximum per-connection receive buffer, &lt;n&gt;*1000 bytes (default: 10000)</source>
+        <translation type="unfinished"></translation>
+    </message>
+    <message>
+        <location filename="../bitcoinstrings.cpp" line="38"/>
+        <source>Maximum per-connection send buffer, &lt;n&gt;*1000 bytes (default: 10000)</source>
+        <translation type="unfinished"></translation>
+    </message>
+    <message>
+        <location filename="../bitcoinstrings.cpp" line="51"/>
+        <source>Listen for JSON-RPC connections on &lt;port&gt; (default: 8332)</source>
+        <translation>Escucha conexiones JSON-RPC en el puerto &lt;port&gt; (predeterminado: 8332)
+</translation>
+    </message>
+    <message>
+        <location filename="../bitcoinstrings.cpp" line="53"/>
+        <source>Send commands to node running on &lt;ip&gt; (default: 127.0.0.1)</source>
+        <translation>Envia comando al nodo situado en &lt;ip&gt; (predeterminado: 127.0.0.1)
+</translation>
+    </message>
+    <message>
+        <location filename="../bitcoinstrings.cpp" line="54"/>
+        <source>Execute command when the best block changes (%s in cmd is replaced by block hash)</source>
+        <translation type="unfinished"></translation>
+    </message>
+    <message>
+        <location filename="../bitcoinstrings.cpp" line="58"/>
+        <source>Set key pool size to &lt;n&gt; (default: 100)</source>
+        <translation>Ajusta el numero de claves en reserva &lt;n&gt; (predeterminado: 100)
+</translation>
+    </message>
+    <message>
+        <location filename="../bitcoinstrings.cpp" line="60"/>
+        <source>How many blocks to check at startup (default: 2500, 0 = all)</source>
+        <translation type="unfinished"></translation>
+    </message>
+    <message>
+        <location filename="../bitcoinstrings.cpp" line="61"/>
+        <source>How thorough the block verification is (0-6, default: 1)</source>
+        <translation type="unfinished"></translation>
+    </message>
+    <message>
+        <location filename="../bitcoinstrings.cpp" line="66"/>
+        <source>Server certificate file (default: server.cert)</source>
+        <translation>Certificado del servidor (Predeterminado: server.cert)
+</translation>
+    </message>
+    <message>
+        <location filename="../bitcoinstrings.cpp" line="68"/>
+        <source>Acceptable ciphers (default: TLSv1+HIGH:!SSLv2:!aNULL:!eNULL:!AH:!3DES:@STRENGTH)</source>
+        <translation>Cifrados aceptados (Predeterminado: TLSv1+HIGH:!SSLv2:!aNULL:!eNULL:!AH:!3DES:@STRENGTH)
+</translation>
+    </message>
+    <message>
+        <location filename="../bitcoinstrings.cpp" line="45"/>
+        <source>Output extra debugging information</source>
+        <translation>Adjuntar informacion extra de depuracion</translation>
+    </message>
+    <message>
         <location filename="../bitcoinstrings.cpp" line="75"/>
-=======
-        <location filename="../bitcoinstrings.cpp" line="8"/>
-        <source>Bitcoin version</source>
-        <translation>Versión Bitcoin</translation>
-    </message>
-    <message>
-        <location filename="../bitcoinstrings.cpp" line="67"/>
->>>>>>> fc1cd74b
         <source>Loading addresses...</source>
         <translation>Cargando direcciónes...</translation>
     </message>
     <message>
-        <location filename="../bitcoinstrings.cpp" line="77"/>
-        <source>Loading block index...</source>
-        <translation>Cargando el index de bloques...</translation>
-    </message>
-    <message>
-<<<<<<< HEAD
+        <location filename="../bitcoinstrings.cpp" line="95"/>
+        <source>Warning: Disk space is low</source>
+        <translation>Atención: Poco espacio en el disco duro</translation>
+    </message>
+    <message>
         <location filename="../bitcoinstrings.cpp" line="79"/>
         <source>Loading wallet...</source>
         <translation>Cargando cartera...</translation>
     </message>
     <message>
-        <location filename="../bitcoinstrings.cpp" line="88"/>
-        <source>Done loading</source>
-        <translation>Carga completa</translation>
-    </message>
-    <message>
-        <location filename="../bitcoinstrings.cpp" line="87"/>
-        <source>Rescanning...</source>
-        <translation>Rescaneando...</translation>
-    </message>
-    <message>
         <location filename="../bitcoinstrings.cpp" line="96"/>
         <source>Unable to bind to port %d on this computer.  Bitcoin is probably already running.</source>
         <translation>No es posible escuchar en el puerto %d en este ordenador. Probablemente Bitcoin ya se está ejecutando.</translation>
     </message>
     <message>
-        <location filename="../bitcoinstrings.cpp" line="12"/>
-        <source>Get help for a command</source>
-        <translation>Recibir ayuda para un comando
-</translation>
-    </message>
-    <message>
-        <location filename="../bitcoinstrings.cpp" line="13"/>
-        <source>Options:</source>
-=======
-        <location filename="../bitcoinstrings.cpp" line="77"/>
-        <source>Rescanning...</source>
-        <translation>Rescaneando...</translation>
-    </message>
-    <message>
-        <location filename="../bitcoinstrings.cpp" line="80"/>
-        <source>Invalid amount for -paytxfee=&lt;amount&gt;</source>
-        <translation>Cantidad inválida para -paytxfee=&lt;amount&gt;</translation>
-    </message>
-    <message>
-        <location filename="../bitcoinstrings.cpp" line="85"/>
-        <source>Warning: Disk space is low</source>
-        <translation>Atención: Poco espacio en el disco duro</translation>
-    </message>
-    <message>
-        <location filename="../bitcoinstrings.cpp" line="89"/>
-        <source>Warning: Please check that your computer&apos;s date and time are correct.  If your clock is wrong Bitcoin will not work properly.</source>
-        <translation>Precaución: Por favor revise que la fecha y hora de tu ordenador son correctas. Si tu reloj está mal configurado Bitcoin no funcionará correctamente.</translation>
-    </message>
-    <message>
-        <location filename="../bitcoinstrings.cpp" line="84"/>
-        <source>Error: CreateThread(StartNode) failed</source>
-        <translation>Error: CreateThread(StartNode) fallido</translation>
-    </message>
-    <message>
-        <location filename="../bitcoinstrings.cpp" line="9"/>
-        <source>Usage:</source>
-        <translation>Uso:</translation>
-    </message>
-    <message>
-        <location filename="../bitcoinstrings.cpp" line="11"/>
-        <source>List commands
-</source>
-        <translation>Muestra comandos
-</translation>
-    </message>
-    <message>
-        <location filename="../bitcoinstrings.cpp" line="12"/>
-        <source>Get help for a command
-</source>
-        <translation>Recibir ayuda para un comando
-</translation>
-    </message>
-    <message>
-        <location filename="../bitcoinstrings.cpp" line="13"/>
-        <source>Options:
-</source>
->>>>>>> fc1cd74b
-        <translation>Opciones:
-</translation>
-    </message>
-    <message>
-        <location filename="../bitcoinstrings.cpp" line="24"/>
-        <source>Maintain at most &lt;n&gt; connections to peers (default: 125)
-</source>
-        <translation>Mantener al menos &lt;n&gt; conecciones por cliente (por defecto: 125)</translation>
-    </message>
-    <message>
-        <location filename="../bitcoinstrings.cpp" line="29"/>
-        <source>Don&apos;t bootstrap list of peers using DNS
-</source>
-        <translation type="unfinished"></translation>
-    </message>
-    <message>
-        <location filename="../bitcoinstrings.cpp" line="31"/>
-        <source>Number of seconds to keep misbehaving peers from reconnecting (default: 86400)
-</source>
-        <translation type="unfinished"></translation>
-    </message>
-    <message>
-        <location filename="../bitcoinstrings.cpp" line="34"/>
-        <source>Maximum per-connection receive buffer, &lt;n&gt;*1000 bytes (default: 10000)
-</source>
-        <translation type="unfinished"></translation>
-    </message>
-    <message>
-        <location filename="../bitcoinstrings.cpp" line="36"/>
-        <source>Maximum per-connection send buffer, &lt;n&gt;*1000 bytes (default: 10000)
-</source>
-        <translation type="unfinished"></translation>
-    </message>
-    <message>
-        <location filename="../bitcoinstrings.cpp" line="64"/>
-        <source>Cannot obtain a lock on data directory %s.  Bitcoin is probably already running.</source>
-        <translation>No se puede obtener permiso de trabajo en la carpeta de datos %s. Probablemente Bitcoin ya se está ejecutando.
-</translation>
-    </message>
-    <message>
-        <location filename="../bitcoinstrings.cpp" line="71"/>
-        <source>Loading wallet...</source>
-        <translation>Cargando cartera...</translation>
-    </message>
-    <message>
-        <location filename="../bitcoinstrings.cpp" line="78"/>
-        <source>Done loading</source>
-        <translation>Carga completa</translation>
-    </message>
-    <message>
-        <location filename="../bitcoinstrings.cpp" line="86"/>
-        <source>Unable to bind to port %d on this computer.  Bitcoin is probably already running.</source>
-        <translation>No es posible escuchar en el puerto %d en este ordenador. Probablemente Bitcoin ya se está ejecutando.</translation>
-    </message>
-    <message>
-        <location filename="../bitcoinstrings.cpp" line="92"/>
+        <location filename="../bitcoinstrings.cpp" line="102"/>
         <source>beta</source>
         <translation>beta</translation>
     </message>
     <message>
-        <location filename="../bitcoinstrings.cpp" line="10"/>
-        <source>Send command to -server or bitcoind
-</source>
-        <translation>Envia comando a bitcoin lanzado con -server u bitcoind
-</translation>
-    </message>
-    <message>
-        <location filename="../bitcoinstrings.cpp" line="79"/>
-        <source>Invalid -proxy address</source>
-        <translation>Dirección -proxy invalida</translation>
+        <location filename="../bitcoinstrings.cpp" line="78"/>
+        <source>Error loading blkindex.dat</source>
+        <translation>Error cargando blkindex.dat</translation>
+    </message>
+    <message>
+        <location filename="../bitcoinstrings.cpp" line="80"/>
+        <source>Error loading wallet.dat: Wallet corrupted</source>
+        <translation>Error cargando wallet.dat: Billetera corrupta</translation>
     </message>
     <message>
         <location filename="../bitcoinstrings.cpp" line="81"/>
-        <source>Warning: -paytxfee is set very high.  This is the transaction fee you will pay if you send a transaction.</source>
-        <translation>Precaución: -paytxfee es muy alta. Esta es la comisión que pagarás si envias una transacción.</translation>
-    </message>
-    <message>
-        <location filename="../bitcoinstrings.cpp" line="14"/>
-        <source>Specify configuration file (default: bitcoin.conf)</source>
-        <translation>Especifica archivo de configuración (predeterminado: bitcoin.conf)
-</translation>
+        <source>Error loading wallet.dat: Wallet requires newer version of Bitcoin</source>
+        <translation>Error cargando wallet.dat: Billetera necesita una vercion reciente de Bitcoin</translation>
     </message>
     <message>
         <location filename="../bitcoinstrings.cpp" line="15"/>
@@ -2375,197 +2014,42 @@
 </translation>
     </message>
     <message>
-        <location filename="../bitcoinstrings.cpp" line="17"/>
-        <source>Don&apos;t generate coins</source>
-        <translation>No generar monedas
-</translation>
-    </message>
-    <message>
-        <location filename="../bitcoinstrings.cpp" line="19"/>
-        <source>Show splash screen on startup (default: 1)</source>
-        <translation type="unfinished"></translation>
-    </message>
-    <message>
-        <location filename="../bitcoinstrings.cpp" line="20"/>
-        <source>Specify data directory</source>
-        <translation>Especifica directorio para los datos
-</translation>
-    </message>
-    <message>
-        <location filename="../bitcoinstrings.cpp" line="21"/>
-        <source>Set database cache size in megabytes (default: 25)</source>
-        <translation type="unfinished"></translation>
-    </message>
-    <message>
-        <location filename="../bitcoinstrings.cpp" line="25"/>
-        <source>Listen for connections on &lt;port&gt; (default: 8333 or testnet: 18333)</source>
-        <translation>Escuchar por conecciones en &lt;puerto&gt; (Por defecto: 8333 o red de prueba: 18333)</translation>
-    </message>
-    <message>
-        <location filename="../bitcoinstrings.cpp" line="26"/>
-        <source>Maintain at most &lt;n&gt; connections to peers (default: 125)</source>
-        <translation>Mantener al menos &lt;n&gt; conecciones por cliente (por defecto: 125) </translation>
-    </message>
-    <message>
-<<<<<<< HEAD
-        <location filename="../bitcoinstrings.cpp" line="27"/>
-        <source>Add a node to connect to and attempt to keep the connection open</source>
-        <translation type="unfinished">Agrega un nodo para conectarse and attempt to keep the connection open</translation>
-    </message>
-    <message>
-        <location filename="../bitcoinstrings.cpp" line="30"/>
-        <source>Accept connections from outside (default: 1)</source>
-        <translation type="unfinished"></translation>
-=======
-        <location filename="../bitcoinstrings.cpp" line="25"/>
-        <source>Add a node to connect to
-</source>
-        <translation>Agrega un nodo para conectarse</translation>
->>>>>>> fc1cd74b
-    </message>
-    <message>
-        <location filename="../bitcoinstrings.cpp" line="31"/>
-        <source>Set language, for example &quot;de_DE&quot; (default: system locale)</source>
-        <translation type="unfinished"></translation>
-    </message>
-    <message>
-        <location filename="../bitcoinstrings.cpp" line="32"/>
-        <source>Find peers using DNS lookup (default: 1)</source>
-        <translation type="unfinished"></translation>
-    </message>
-    <message>
-        <location filename="../bitcoinstrings.cpp" line="33"/>
-        <source>Threshold for disconnecting misbehaving peers (default: 100)</source>
-        <translation>Umbral de desconección de clientes con mal comportamiento (por defecto: 100)</translation>
-    </message>
-    <message>
-<<<<<<< HEAD
-        <location filename="../bitcoinstrings.cpp" line="34"/>
-        <source>Number of seconds to keep misbehaving peers from reconnecting (default: 86400)</source>
-        <translation type="unfinished"></translation>
-    </message>
-    <message>
-        <location filename="../bitcoinstrings.cpp" line="37"/>
-        <source>Maximum per-connection receive buffer, &lt;n&gt;*1000 bytes (default: 10000)</source>
-        <translation type="unfinished"></translation>
-    </message>
-    <message>
-        <location filename="../bitcoinstrings.cpp" line="38"/>
-        <source>Maximum per-connection send buffer, &lt;n&gt;*1000 bytes (default: 10000)</source>
-        <translation type="unfinished"></translation>
-    </message>
-    <message>
-        <location filename="../bitcoinstrings.cpp" line="54"/>
-        <source>Execute command when the best block changes (%s in cmd is replaced by block hash)</source>
-        <translation type="unfinished"></translation>
-    </message>
-    <message>
-        <location filename="../bitcoinstrings.cpp" line="60"/>
-        <source>How many blocks to check at startup (default: 2500, 0 = all)</source>
-        <translation type="unfinished"></translation>
-    </message>
-    <message>
-        <location filename="../bitcoinstrings.cpp" line="61"/>
-        <source>How thorough the block verification is (0-6, default: 1)</source>
-        <translation type="unfinished"></translation>
-=======
-        <location filename="../bitcoinstrings.cpp" line="30"/>
-        <source>Threshold for disconnecting misbehaving peers (default: 100)
-</source>
-        <translation>Umbral de desconección de clientes con mal comportamiento (por defecto: 100)</translation>
-    </message>
-    <message>
-        <location filename="../bitcoinstrings.cpp" line="37"/>
-        <source>Don&apos;t attempt to use UPnP to map the listening port
-</source>
-        <translation>No intentar usar UPnP para mapear el puerto de entrada</translation>
->>>>>>> fc1cd74b
-    </message>
-    <message>
-        <location filename="../bitcoinstrings.cpp" line="84"/>
-        <source>Cannot downgrade wallet</source>
-        <translation type="unfinished"></translation>
-    </message>
-    <message>
-        <location filename="../bitcoinstrings.cpp" line="85"/>
-        <source>Cannot initialize keypool</source>
-        <translation type="unfinished"></translation>
-    </message>
-    <message>
-        <location filename="../bitcoinstrings.cpp" line="86"/>
-        <source>Cannot write default address</source>
-        <translation type="unfinished"></translation>
-    </message>
-    <message>
-        <location filename="../bitcoinstrings.cpp" line="89"/>
-        <source>Invalid -proxy address</source>
-        <translation>Dirección -proxy invalida</translation>
-    </message>
-    <message>
-        <location filename="../bitcoinstrings.cpp" line="91"/>
-        <source>Warning: -paytxfee is set very high.  This is the transaction fee you will pay if you send a transaction.</source>
-        <translation>Precaución: -paytxfee es muy alta. Esta es la comisión que pagarás si envias una transacción.</translation>
-    </message>
-    <message>
-        <location filename="../bitcoinstrings.cpp" line="29"/>
-        <source>Find peers using internet relay chat (default: 0)</source>
-        <translation>Buscar pares usando &apos;internet relay chat (IRC)&apos; (predeterminado: 0)</translation>
-    </message>
-    <message>
-        <location filename="../bitcoinstrings.cpp" line="99"/>
-        <source>Warning: Please check that your computer&apos;s date and time are correct.  If your clock is wrong Bitcoin will not work properly.</source>
-        <translation>Precaución: Por favor revise que la fecha y hora de tu ordenador son correctas. Si tu reloj está mal configurado Bitcoin no funcionará correctamente.</translation>
-    </message>
-    <message>
-        <location filename="../bitcoinstrings.cpp" line="42"/>
-        <source>Accept command line and JSON-RPC commands</source>
-        <translation>Aceptar comandos consola y JSON-RPC
-</translation>
-    </message>
-    <message>
-        <location filename="../bitcoinstrings.cpp" line="44"/>
-        <source>Use the test network</source>
-        <translation>Usa la red de pruebas
-</translation>
-    </message>
-    <message>
-        <location filename="../bitcoinstrings.cpp" line="50"/>
-        <source>Password for JSON-RPC connections</source>
-        <translation>Contraseña para las conexiones JSON-RPC
-</translation>
-    </message>
-    <message>
-        <location filename="../bitcoinstrings.cpp" line="18"/>
-        <source>Start minimized</source>
-        <translation>Arranca minimizado
-</translation>
-    </message>
-    <message>
-        <location filename="../bitcoinstrings.cpp" line="46"/>
-        <source>Prepend debug output with timestamp</source>
-        <translation>Anteponer salida de depuracion con marca de tiempo</translation>
-    </message>
-    <message>
-        <location filename="../bitcoinstrings.cpp" line="47"/>
-        <source>Send trace/debug info to console instead of debug.log file</source>
-        <translation>Enviar informacion de seguimiento a la consola en vez del archivo debug.log</translation>
-    </message>
-    <message>
-        <location filename="../bitcoinstrings.cpp" line="48"/>
-        <source>Send trace/debug info to debugger</source>
-        <translation>Enviar informacion de seguimiento al depurador</translation>
-    </message>
-    <message>
-        <location filename="../bitcoinstrings.cpp" line="65"/>
-        <source>Use OpenSSL (https) for JSON-RPC connections</source>
-        <translation>Usa OpenSSL (https) para las conexiones JSON-RPC
-</translation>
-    </message>
-    <message>
-<<<<<<< HEAD
-        <location filename="../bitcoinstrings.cpp" line="67"/>
-        <source>Server private key (default: server.pem)</source>
-        <translation>Clave privada del servidor (Predeterminado: server.pem)
+        <location filename="../bitcoinstrings.cpp" line="24"/>
+        <source>Allow DNS lookups for addnode and connect</source>
+        <translation>Permite búsqueda DNS para addnode y connect
+</translation>
+    </message>
+    <message>
+        <location filename="../bitcoinstrings.cpp" line="28"/>
+        <source>Connect only to the specified node</source>
+        <translation>Conecta solo al nodo especificado
+</translation>
+    </message>
+    <message>
+        <location filename="../bitcoinstrings.cpp" line="39"/>
+        <source>Use Universal Plug and Play to map the listening port (default: 1)</source>
+        <translation type="unfinished">Intenta usar UPnP para mapear el puerto de escucha (default: 1)</translation>
+    </message>
+    <message>
+        <location filename="../bitcoinstrings.cpp" line="40"/>
+        <source>Use Universal Plug and Play to map the listening port (default: 0)</source>
+        <translation type="unfinished">Intenta usar UPnP para mapear el puerto de escucha (default: 0)</translation>
+    </message>
+    <message>
+        <location filename="../bitcoinstrings.cpp" line="41"/>
+        <source>Fee per KB to add to transactions you send</source>
+        <translation>Comisión por kB para adicionarla a las transacciones enviadas</translation>
+    </message>
+    <message>
+        <location filename="../bitcoinstrings.cpp" line="43"/>
+        <source>Run in the background as a daemon and accept commands</source>
+        <translation>Correr como demonio y acepta comandos
+</translation>
+    </message>
+    <message>
+        <location filename="../bitcoinstrings.cpp" line="49"/>
+        <source>Username for JSON-RPC connections</source>
+        <translation>Usuario para las conexiones JSON-RPC
 </translation>
     </message>
     <message>
@@ -2575,37 +2059,15 @@
 </translation>
     </message>
     <message>
-        <location filename="../bitcoinstrings.cpp" line="80"/>
-        <source>Error loading wallet.dat: Wallet corrupted</source>
-        <translation>Error cargando wallet.dat: Billetera corrupta</translation>
-    </message>
-    <message>
-        <location filename="../bitcoinstrings.cpp" line="24"/>
-        <source>Allow DNS lookups for addnode and connect</source>
-        <translation>Permite búsqueda DNS para addnode y connect
-</translation>
-    </message>
-    <message>
-        <location filename="../bitcoinstrings.cpp" line="78"/>
-        <source>Error loading blkindex.dat</source>
-        <translation>Error cargando blkindex.dat</translation>
-=======
-        <location filename="../bitcoinstrings.cpp" line="47"/>
-        <source>Username for JSON-RPC connections
-</source>
-        <translation>Usuario para las conexiones JSON-RPC
-</translation>
->>>>>>> fc1cd74b
-    </message>
-    <message>
-        <location filename="../bitcoinstrings.cpp" line="81"/>
-        <source>Error loading wallet.dat: Wallet requires newer version of Bitcoin</source>
-        <translation>Error cargando wallet.dat: Billetera necesita una vercion reciente de Bitcoin</translation>
-    </message>
-    <message>
-        <location filename="../bitcoinstrings.cpp" line="83"/>
-        <source>Error loading wallet.dat</source>
-        <translation>Error cargando wallet.dat</translation>
+        <location filename="../bitcoinstrings.cpp" line="57"/>
+        <source>Upgrade wallet to latest format</source>
+        <translation>Actualizar billetera al formato actual</translation>
+    </message>
+    <message>
+        <location filename="../bitcoinstrings.cpp" line="59"/>
+        <source>Rescan the block chain for missing wallet transactions</source>
+        <translation>Rescanea la cadena de bloques para transacciones perdidas de la cartera
+</translation>
     </message>
     <message>
         <location filename="../bitcoinstrings.cpp" line="62"/>
@@ -2614,167 +2076,5 @@
         <translation>Opciones SSL: (ver la Bitcoin Wiki para instrucciones de configuración SSL)
 </translation>
     </message>
-    <message>
-        <location filename="../bitcoinstrings.cpp" line="8"/>
-        <source>Bitcoin version</source>
-        <translation>Versión Bitcoin</translation>
-    </message>
-    <message>
-        <location filename="../bitcoinstrings.cpp" line="72"/>
-        <source>Cannot obtain a lock on data directory %s.  Bitcoin is probably already running.</source>
-        <translation>No se puede obtener permiso de trabajo en la carpeta de datos %s. Probablemente Bitcoin ya se está ejecutando.
-</translation>
-    </message>
-    <message>
-        <location filename="../bitcoinstrings.cpp" line="90"/>
-        <source>Invalid amount for -paytxfee=&lt;amount&gt;</source>
-        <translation>Cantidad inválida para -paytxfee=&lt;amount&gt;</translation>
-    </message>
-    <message>
-        <location filename="../bitcoinstrings.cpp" line="102"/>
-        <source>beta</source>
-        <translation>beta</translation>
-    </message>
-    <message>
-        <location filename="../bitcoinstrings.cpp" line="22"/>
-        <source>Specify connection timeout (in milliseconds)</source>
-        <translation>Especifica tiempo de espera para conexion (en milisegundos)
-</translation>
-    </message>
-    <message>
-        <location filename="../bitcoinstrings.cpp" line="95"/>
-        <source>Warning: Disk space is low</source>
-        <translation>Atención: Poco espacio en el disco duro</translation>
-    </message>
-    <message>
-        <location filename="../bitcoinstrings.cpp" line="16"/>
-        <source>Generate coins</source>
-        <translation>Genera monedas
-</translation>
-    </message>
-    <message>
-        <location filename="../bitcoinstrings.cpp" line="94"/>
-        <source>Error: CreateThread(StartNode) failed</source>
-        <translation>Error: CreateThread(StartNode) fallido</translation>
-    </message>
-    <message>
-        <location filename="../bitcoinstrings.cpp" line="10"/>
-        <source>Send command to -server or bitcoind</source>
-        <translation>Envia comando a bitcoin lanzado con -server u bitcoind
-</translation>
-    </message>
-    <message>
-        <location filename="../bitcoinstrings.cpp" line="11"/>
-        <source>List commands</source>
-        <translation>Muestra comandos
-</translation>
-    </message>
-    <message>
-        <location filename="../bitcoinstrings.cpp" line="23"/>
-        <source>Connect through socks4 proxy</source>
-        <translation>Conecta mediante proxy socks4
-</translation>
-    </message>
-    <message>
-        <location filename="../bitcoinstrings.cpp" line="28"/>
-        <source>Connect only to the specified node</source>
-        <translation>Conecta solo al nodo especificado
-</translation>
-    </message>
-    <message>
-        <location filename="../bitcoinstrings.cpp" line="39"/>
-        <source>Use Universal Plug and Play to map the listening port (default: 1)</source>
-        <translation type="unfinished">Intenta usar UPnP para mapear el puerto de escucha (default: 1)</translation>
-    </message>
-    <message>
-        <location filename="../bitcoinstrings.cpp" line="40"/>
-        <source>Use Universal Plug and Play to map the listening port (default: 0)</source>
-        <translation type="unfinished">Intenta usar UPnP para mapear el puerto de escucha (default: 0)</translation>
-    </message>
-    <message>
-        <location filename="../bitcoinstrings.cpp" line="41"/>
-        <source>Fee per KB to add to transactions you send</source>
-        <translation>Comisión por kB para adicionarla a las transacciones enviadas</translation>
-    </message>
-    <message>
-        <location filename="../bitcoinstrings.cpp" line="43"/>
-        <source>Run in the background as a daemon and accept commands</source>
-        <translation>Correr como demonio y acepta comandos
-</translation>
-    </message>
-    <message>
-        <location filename="../bitcoinstrings.cpp" line="45"/>
-        <source>Output extra debugging information</source>
-        <translation>Adjuntar informacion extra de depuracion</translation>
-    </message>
-    <message>
-        <location filename="../bitcoinstrings.cpp" line="49"/>
-        <source>Username for JSON-RPC connections</source>
-        <translation>Usuario para las conexiones JSON-RPC
-</translation>
-    </message>
-    <message>
-        <location filename="../bitcoinstrings.cpp" line="51"/>
-        <source>Listen for JSON-RPC connections on &lt;port&gt; (default: 8332)</source>
-        <translation>Escucha conexiones JSON-RPC en el puerto &lt;port&gt; (predeterminado: 8332)
-</translation>
-    </message>
-    <message>
-        <location filename="../bitcoinstrings.cpp" line="53"/>
-        <source>Send commands to node running on &lt;ip&gt; (default: 127.0.0.1)</source>
-        <translation>Envia comando al nodo situado en &lt;ip&gt; (predeterminado: 127.0.0.1)
-</translation>
-    </message>
-    <message>
-        <location filename="../bitcoinstrings.cpp" line="57"/>
-        <source>Upgrade wallet to latest format</source>
-        <translation>Actualizar billetera al formato actual</translation>
-    </message>
-    <message>
-        <location filename="../bitcoinstrings.cpp" line="58"/>
-        <source>Set key pool size to &lt;n&gt; (default: 100)</source>
-        <translation>Ajusta el numero de claves en reserva &lt;n&gt; (predeterminado: 100)
-</translation>
-    </message>
-    <message>
-        <location filename="../bitcoinstrings.cpp" line="59"/>
-        <source>Rescan the block chain for missing wallet transactions</source>
-        <translation>Rescanea la cadena de bloques para transacciones perdidas de la cartera
-</translation>
-    </message>
-    <message>
-        <location filename="../bitcoinstrings.cpp" line="66"/>
-        <source>Server certificate file (default: server.cert)</source>
-        <translation>Certificado del servidor (Predeterminado: server.cert)
-</translation>
-    </message>
-    <message>
-        <location filename="../bitcoinstrings.cpp" line="68"/>
-        <source>Acceptable ciphers (default: TLSv1+HIGH:!SSLv2:!aNULL:!eNULL:!AH:!3DES:@STRENGTH)</source>
-        <translation>Cifrados aceptados (Predeterminado: TLSv1+HIGH:!SSLv2:!aNULL:!eNULL:!AH:!3DES:@STRENGTH)
-</translation>
-    </message>
-    <message>
-        <location filename="../bitcoinstrings.cpp" line="71"/>
-        <source>This help message</source>
-        <translation>Este mensaje de ayuda
-</translation>
-    </message>
-<<<<<<< HEAD
-    <message>
-        <location filename="../bitcoinstrings.cpp" line="76"/>
-        <source>Error loading addr.dat</source>
-        <translation>Error cargando addr.dat</translation>
-    </message>
-=======
-</context>
-<context>
-    <name>main</name>
->>>>>>> fc1cd74b
-    <message>
-        <location filename="../bitcoinstrings.cpp" line="82"/>
-        <source>Wallet needed to be rewritten: restart Bitcoin to complete</source>
-        <translation>La billetera necesita ser reescrita: reinicie Bitcoin para completar</translation>
-    </message>
 </context>
 </TS>